export * from "@prisma/client";

export {
<<<<<<< HEAD
  BountyStatus,
=======
  BountySubmissionStatus,
>>>>>>> c43e7739
  CommissionStatus,
  CommissionType,
  EventType,
  FolderType,
  FolderUserRole,
  InvoiceStatus,
  PartnerBannedReason,
  PartnerLinkStructure,
  PartnerProfileType,
  PartnerRole,
  PartnerStatus,
  PartnerUrlValidationMode,
  PayoutStatus,
  Prisma,
  ProgramEnrollmentStatus,
  RewardStructure,
  Role,
  WebhookReceiver,
} from "@prisma/client";<|MERGE_RESOLUTION|>--- conflicted
+++ resolved
@@ -1,11 +1,7 @@
 export * from "@prisma/client";
 
 export {
-<<<<<<< HEAD
-  BountyStatus,
-=======
   BountySubmissionStatus,
->>>>>>> c43e7739
   CommissionStatus,
   CommissionType,
   EventType,

model Link {
  id              String    @id @default(cuid())
  domain          String // domain of the link (e.g. dub.sh) – also stored on Redis
  key             String // key of the link (e.g. /github) – also stored on Redis
  url             String    @db.LongText // target url (e.g. https://github.com/dubinc/dub) – also stored on Redis
  shortLink       String    @unique @db.VarChar(400) // new column for the full short link
  archived        Boolean   @default(false) // whether the link is archived or not
  expiresAt       DateTime? // when the link expires – stored on Redis via ttl
  expiredUrl      String?   @db.LongText // URL to redirect the user to when the link is expired
  password        String? // password to access the link
  trackConversion Boolean   @default(false) // whether to track conversions or not

  proxy       Boolean @default(false) // Proxy to use custom OG tags (stored on redis) – if false, will use OG tags from target url
  title       String? // OG title for the link (e.g. Dub.co - Open-Source Link Management Infrastructure)
  description String? @db.VarChar(280) // OG description for the link (e.g. An open-source link management tool for modern marketing teams to create, share, and track short links.)
  image       String? @db.LongText // OG image for the link (e.g. https://d.to/og)
  video       String? @db.LongText // OG video for the link

  // UTM parameters
  utm_source   String? // UTM source for the link (e.g. youtube.com)
  utm_medium   String? // UTM medium for the link (e.g. social)
  utm_campaign String? // UTM campaign for the link (e.g. summer-sale)
  utm_term     String? // UTM term for the link (e.g. dub)
  utm_content  String? // UTM content for the link (e.g. description)

  // Link cloaking/masking via rewrite
  rewrite Boolean @default(false) // whether to rewrite the link or not

  doIndex Boolean @default(false) // we don't index short links by default

  // Custom device targeting
  ios     String? @db.LongText // custom link for iOS devices
  android String? @db.LongText // custom link for Android devices
  geo     Json?   @db.Json // custom link for specific countries

  // User who created the link
  user   User?   @relation(fields: [userId], references: [id])
  userId String?

  // Project that the link belongs to
  project       Project? @relation(fields: [projectId], references: [id], onUpdate: Cascade, onDelete: Cascade)
  projectId     String?
  // Relational reference to the project domain
  projectDomain Domain?  @relation(fields: [domain], references: [slug], onUpdate: Cascade, onDelete: Cascade)

<<<<<<< HEAD
  folderId String?
  folder   Folder? @relation(fields: [folderId], references: [id], onUpdate: Cascade, onDelete: SetNull)
=======
  // External & tenant IDs (for API usage + multi-tenancy)
  externalId      String?
  tenantId        String?
>>>>>>> 03093040

  publicStats Boolean   @default(false) // whether to show public stats or not
  clicks      Int       @default(0) // number of clicks
  lastClicked DateTime? // when the link was last clicked
  leads       Int       @default(0)
  sales       Int       @default(0) // number of sales
  saleAmount  Int       @default(0) // total dollar value of sales (in cents)
  createdAt   DateTime  @default(now())
  updatedAt   DateTime  @updatedAt

  // Link tags
  tags LinkTag[]

  // Link webhooks
  webhooks LinkWebhook[]

  // Comments on the particular shortlink
  comments String? @db.LongText

  dashboard         Dashboard?
  programEnrollment ProgramEnrollment?
  programInvite     ProgramInvite?

  programId String?
  program   Program? @relation(fields: [programId], references: [id])
  customers Customer[]

  @@unique([domain, key])
  @@fulltext([key, url])
  @@index(trackConversion)
  @@index(proxy)
  @@index(password)
  @@index(archived)
  @@index(createdAt(sort: Desc))
  @@index(clicks(sort: Desc))
  @@index(lastClicked)
  @@index(programId)
  @@index(userId)
<<<<<<< HEAD
  @@index([folderId])
  @@index([programId])
  @@fulltext([key, url])
=======
  @@unique([projectId, externalId])
  @@index(tenantId)
>>>>>>> 03093040
}<|MERGE_RESOLUTION|>--- conflicted
+++ resolved
@@ -43,14 +43,12 @@
   // Relational reference to the project domain
   projectDomain Domain?  @relation(fields: [domain], references: [slug], onUpdate: Cascade, onDelete: Cascade)
 
-<<<<<<< HEAD
   folderId String?
   folder   Folder? @relation(fields: [folderId], references: [id], onUpdate: Cascade, onDelete: SetNull)
-=======
+
   // External & tenant IDs (for API usage + multi-tenancy)
-  externalId      String?
-  tenantId        String?
->>>>>>> 03093040
+  externalId String?
+  tenantId   String?
 
   publicStats Boolean   @default(false) // whether to show public stats or not
   clicks      Int       @default(0) // number of clicks
@@ -75,11 +73,11 @@
   programInvite     ProgramInvite?
 
   programId String?
-  program   Program? @relation(fields: [programId], references: [id])
+  program   Program?   @relation(fields: [programId], references: [id])
   customers Customer[]
 
   @@unique([domain, key])
-  @@fulltext([key, url])
+  @@unique([projectId, externalId])
   @@index(trackConversion)
   @@index(proxy)
   @@index(password)
@@ -87,14 +85,9 @@
   @@index(createdAt(sort: Desc))
   @@index(clicks(sort: Desc))
   @@index(lastClicked)
-  @@index(programId)
   @@index(userId)
-<<<<<<< HEAD
   @@index([folderId])
   @@index([programId])
+  @@index(tenantId)
   @@fulltext([key, url])
-=======
-  @@unique([projectId, externalId])
-  @@index(tenantId)
->>>>>>> 03093040
 }
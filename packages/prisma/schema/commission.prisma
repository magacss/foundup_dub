--- conflicted
+++ resolved
@@ -16,10 +16,10 @@
 }
 
 model Commission {
-<<<<<<< HEAD
   id                 String           @id @default(cuid())
   programId          String
   partnerId          String
+  rewardId           String?
   linkId             String?
   payoutId           String?
   invoiceId          String? // only for sales (idempotency key, each sale event is associated with a unique invoice)
@@ -42,35 +42,8 @@
   payout           Payout?           @relation(fields: [payoutId], references: [id])
   link             Link?             @relation(fields: [linkId], references: [id])
   customer         Customer?         @relation(fields: [customerId], references: [id])
-  bountySubmission BountySubmission?
-=======
-  id          String           @id @default(cuid())
-  programId   String
-  partnerId   String
-  rewardId    String?
-  linkId      String?
-  payoutId    String?
-  invoiceId   String? // only for sales (idempotency key, each sale event is associated with a unique invoice)
-  customerId  String? // only for leads and sales
-  eventId     String?          @unique // only for leads and sales
-  description String?
-  type        CommissionType
-  amount      Int // only for sales (amount of the sale event)
-  quantity    Int // only for clicks/leads (quantity of the event)
-  earnings    Int              @default(0) // amount earned by the partner
-  currency    String           @default("usd")
-  status      CommissionStatus @default(pending)
-  userId      String? // user who created the manual commission
-  createdAt   DateTime         @default(now())
-  updatedAt   DateTime         @updatedAt
-
-  program  Program   @relation(fields: [programId], references: [id])
-  partner  Partner   @relation(fields: [partnerId], references: [id])
-  payout   Payout?   @relation(fields: [payoutId], references: [id])
-  link     Link?     @relation(fields: [linkId], references: [id])
-  customer Customer? @relation(fields: [customerId], references: [id])
-  reward   Reward?   @relation(fields: [rewardId], references: [id])
->>>>>>> 88c483e1
+  reward           Reward?           @relation(fields: [rewardId], references: [id])
+  BountySubmission BountySubmission?
 
   @@unique([invoiceId, programId])
   @@index([earnings, programId, partnerId, status])

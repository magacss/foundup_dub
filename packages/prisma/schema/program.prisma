--- conflicted
+++ resolved
@@ -59,7 +59,6 @@
   createdAt                    DateTime                 @default(now())
   updatedAt                    DateTime                 @updatedAt
 
-<<<<<<< HEAD
   workspace         Project              @relation(fields: [workspaceId], references: [id])
   primaryDomain     Domain?              @relation(fields: [domain], references: [slug], onUpdate: Cascade)
   partners          ProgramEnrollment[]
@@ -70,22 +69,10 @@
   commissions       Commission[]
   rewards           Reward[]
   discounts         Discount[]           @relation("ProgramDiscounts")
+  groups            PartnerGroup[]
   bounties          Bounty[]
   bountySubmissions BountySubmission[]
   workflows         Workflow[]
-=======
-  workspace     Project              @relation(fields: [workspaceId], references: [id])
-  primaryDomain Domain?              @relation(fields: [domain], references: [slug], onUpdate: Cascade)
-  partners      ProgramEnrollment[]
-  payouts       Payout[]
-  invoices      Invoice[]
-  applications  ProgramApplication[]
-  links         Link[]
-  commissions   Commission[]
-  rewards       Reward[]
-  discounts     Discount[]           @relation("ProgramDiscounts")
-  groups        PartnerGroup[]
->>>>>>> e58e16ee
 
   @@index(workspaceId)
   @@index(domain)

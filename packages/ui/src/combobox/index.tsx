import { cn } from "@dub/utils";
import { Command, CommandInput, CommandItem, useCommandState } from "cmdk";
import { ChevronDown } from "lucide-react";
import {
  forwardRef,
  HTMLProps,
  isValidElement,
  PropsWithChildren,
  ReactNode,
  useCallback,
  useEffect,
  useRef,
  useState,
} from "react";
import { AnimatedSizeContainer } from "../animated-size-container";
import { Button, ButtonProps } from "../button";
import { useMediaQuery, useScrollProgress } from "../hooks";
import {
  Check2,
  CheckboxCheckedFill,
  CheckboxUnchecked,
  Icon,
  LoadingSpinner,
  Plus,
} from "../icons";
import { Popover, PopoverProps } from "../popover";

export type ComboboxOption<TMeta = any> = {
  label: string;
  value: string;
  icon?: Icon | ReactNode;
  meta?: TMeta;
};

export type ComboboxProps<
  TMultiple extends boolean | undefined,
  TMeta extends any,
> = PropsWithChildren<{
  multiple?: TMultiple;
  selected: TMultiple extends true
    ? ComboboxOption<TMeta>[]
    : ComboboxOption<TMeta> | null;
  setSelected: TMultiple extends true
    ? (options: ComboboxOption<TMeta>[]) => void
    : (option: ComboboxOption<TMeta> | null) => void;
  options?: ComboboxOption<TMeta>[];
  icon?: Icon | ReactNode;
  placeholder?: ReactNode;
  searchPlaceholder?: string;
  emptyState?: ReactNode;
  createLabel?: (search: string) => ReactNode;
  onCreate?: (search: string) => Promise<boolean>;
  buttonProps?: ButtonProps;
  shortcutHint?: string;
  caret?: boolean;
  side?: PopoverProps["side"];
  open?: boolean;
  onOpenChange?: (open: boolean) => void;
  onSearchChange?: (search: string) => void;
  shouldFilter?: boolean;
  inputClassName?: string;
  optionRight?: (option: ComboboxOption) => ReactNode;
  optionClassName?: string;
  matchTriggerWidth?: boolean;
}>;

function isMultipleSelection(
  multiple: boolean | undefined,
  setSelected: any,
): setSelected is (tags: ComboboxOption[]) => void {
  return multiple === true;
}

export function Combobox({
  multiple,
  selected: selectedProp,
  setSelected,
  options,
  icon: Icon,
  placeholder = "Select...",
  searchPlaceholder = "Search...",
  emptyState,
  createLabel,
  onCreate,
  buttonProps,
  shortcutHint,
  caret,
  side,
  open,
  onOpenChange,
  onSearchChange,
  shouldFilter = true,
  inputClassName,
  optionRight,
  optionClassName,
  matchTriggerWidth,
  children,
}: ComboboxProps<boolean | undefined, any>) {
  const isMultiple = isMultipleSelection(multiple, setSelected);

  // Ensure selectedProp is an array
  const selected = Array.isArray(selectedProp)
    ? selectedProp
    : selectedProp
      ? [selectedProp]
      : [];

  const { isMobile } = useMediaQuery();

  const [isOpenInternal, setIsOpenInternal] = useState(false);
  const isOpen = open ?? isOpenInternal;
  const setIsOpen = onOpenChange ?? setIsOpenInternal;

  const [search, setSearch] = useState("");
  const [shouldSortOptions, setShouldSortOptions] = useState(false);
  const [sortedOptions, setSortedOptions] = useState<
    ComboboxOption[] | undefined
  >(undefined);
  const [isCreating, setIsCreating] = useState(false);

  const handleSelect = (option: ComboboxOption) => {
    if (isMultiple) {
      const isAlreadySelected = selected.some(
        ({ value }) => value === option.value,
      );
      setSelected(
        isAlreadySelected
          ? selected.filter(({ value }) => value !== option.value)
          : [...selected, option],
      );
    } else {
      setSelected(
        selected.length && selected[0]?.value === option.value ? null : option,
      );
      setIsOpen(false);
    }
  };

  const sortOptions = useCallback(
    (options: ComboboxOption[], search: string) => {
      return search === ""
        ? [
            ...selected,
            ...options.filter(
              (o) => selected.findIndex((s) => s.value === o.value) === -1,
            ),
          ]
        : options;
    },
    [selected],
  );

  // Actually sort the options when needed
  useEffect(() => {
    if (shouldSortOptions) {
      setSortedOptions(options ? sortOptions(options, search) : options);
      setShouldSortOptions(false);
    }
  }, [shouldSortOptions, options, sortOptions, search]);

  // Sort options when the options prop changes
  useEffect(() => {
    setShouldSortOptions(true);
  }, [options]);

  // Reset search and sort options when the popover closes
  useEffect(() => {
    if (isOpen) return;

    setSearch("");
    setShouldSortOptions(true);
  }, [isOpen]);

  useEffect(() => onSearchChange?.(search), [search]);

  return (
    <Popover
      openPopover={isOpen}
      setOpenPopover={setIsOpen}
      align="start"
      side={side}
      onWheel={(e) => {
        // Allows scrolling to work when the popover's in a modal
        e.stopPropagation();
      }}
      popoverContentClassName={cn(
        matchTriggerWidth && "sm:w-[var(--radix-popover-trigger-width)]",
      )}
      content={
        <AnimatedSizeContainer
          width={!isMobile && !matchTriggerWidth}
          height
          style={{ transform: "translateZ(0)" }} // Fixes overflow on some browsers
          transition={{ ease: "easeInOut", duration: 0.1 }}
        >
          <Command loop shouldFilter={shouldFilter}>
            <div className="flex items-center overflow-hidden rounded-t-lg border-b border-gray-200">
              <CommandInput
                placeholder={searchPlaceholder}
                value={search}
                onValueChange={setSearch}
                className={cn(
                  "grow border-0 py-3 pl-4 pr-2 outline-none placeholder:text-gray-400 focus:ring-0 sm:text-sm",
                  inputClassName,
                )}
                onKeyDown={(e) => {
                  if (
                    e.key === "Escape" ||
                    (e.key === "Backspace" && !search)
                  ) {
                    e.preventDefault();
                    e.stopPropagation();
                    setIsOpen(false);
                  }
                }}
              />
              {shortcutHint && (
                <kbd className="mr-2 hidden shrink-0 rounded bg-gray-200 px-2 py-0.5 text-xs font-light text-gray-500 md:block">
                  {shortcutHint}
                </kbd>
              )}
            </div>
            <Scroll>
              <Command.List
                className={cn("flex w-full min-w-[100px] flex-col gap-1 p-1")}
              >
                {sortedOptions !== undefined ? (
                  <>
                    {sortedOptions.map((option) => (
                      <Option
                        key={`${option.label}, ${option.value}`}
                        option={option}
                        multiple={isMultiple}
                        selected={selected.some(
                          ({ value }) => value === option.value,
                        )}
                        onSelect={() => handleSelect(option)}
                        right={optionRight?.(option)}
                        className={optionClassName}
                      />
                    ))}
                    {search.length > 0 && onCreate && (
                      <CommandItem
                        className={cn(
                          "flex cursor-pointer items-center gap-3 whitespace-nowrap rounded-md px-3 py-2 text-left text-sm text-gray-700",
                          "data-[selected=true]:bg-gray-100",
                          optionClassName,
                        )}
                        onSelect={async () => {
                          setIsCreating(true);
                          const success = await onCreate?.(search);
                          if (success) {
                            setSearch("");
                            setIsOpen(false);
                          }
                          setIsCreating(false);
                        }}
                      >
                        {isCreating ? (
                          <LoadingSpinner className="size-4 shrink-0" />
                        ) : (
                          <Plus className="size-4 shrink-0" />
                        )}
                        <div className="grow truncate">
                          {createLabel?.(search) || `Create "${search}"`}
                        </div>
                      </CommandItem>
                    )}
                    {shouldFilter ? (
<<<<<<< HEAD
                      <Empty className="flex h-12 items-center justify-center text-sm text-gray-500">
=======
                      <Empty className="flex min-h-12 items-center justify-center text-sm text-gray-500">
>>>>>>> 38ad273c
                        {emptyState ? emptyState : "No matches"}
                      </Empty>
                    ) : sortedOptions.length === 0 ? (
                      <div className="flex min-h-12 items-center justify-center text-sm text-gray-500">
                        {emptyState ? emptyState : "No matches"}
                      </div>
                    ) : null}
                  </>
                ) : (
                  // undefined data / explicit loading state
                  <Command.Loading>
                    <div className="flex h-12 items-center justify-center">
                      <LoadingSpinner />
                    </div>
                  </Command.Loading>
                )}
              </Command.List>
            </Scroll>
          </Command>
        </AnimatedSizeContainer>
      }
    >
      <Button
        variant="secondary"
        {...buttonProps}
        className={cn(buttonProps?.className, "flex gap-2")}
        textWrapperClassName={cn(
          buttonProps?.textWrapperClassName,
          "w-full flex items-center justify-start",
        )}
        text={
          <>
            <div className="min-w-0 grow truncate text-left">
              {children ||
                selected.map((option) => option.label).join(", ") ||
                placeholder}
            </div>
            {caret && (
              <ChevronDown
                className={`ml-1 size-4 shrink-0 text-gray-400 transition-transform duration-75 group-data-[state=open]:rotate-180`}
              />
            )}
          </>
        }
        icon={
          Icon ? (
            isReactNode(Icon) ? (
              Icon
            ) : (
              <Icon className="size-4 shrink-0" />
            )
          ) : undefined
        }
      />
    </Popover>
  );
}

const Scroll = ({ children }: PropsWithChildren) => {
  const ref = useRef<HTMLDivElement>(null);

  const { scrollProgress, updateScrollProgress } = useScrollProgress(ref);

  return (
    <>
      <div
        className="scrollbar-hide max-h-[min(50vh,250px)] w-screen overflow-y-scroll sm:w-auto"
        ref={ref}
        onScroll={updateScrollProgress}
      >
        {children}
      </div>
      {/* Bottom scroll fade */}
      <div
        className="pointer-events-none absolute bottom-0 left-0 hidden h-16 w-full rounded-b-lg bg-gradient-to-t from-white sm:block"
        style={{ opacity: 1 - Math.pow(scrollProgress, 2) }}
      ></div>
    </>
  );
};

function Option({
  option,
  onSelect,
  multiple,
  selected,
  right,
  className,
}: {
  option: ComboboxOption;
  onSelect: () => void;
  multiple: boolean;
  selected: boolean;
  right?: ReactNode;
  className?: string;
}) {
  return (
    <Command.Item
      className={cn(
        "flex cursor-pointer items-center gap-3 whitespace-nowrap rounded-md px-3 py-2 text-left text-sm",
        "data-[selected=true]:bg-gray-100",
        className,
      )}
      onSelect={onSelect}
      value={option.label + option?.value}
    >
      {multiple && (
        <div className="shrink-0 text-gray-600">
          {selected ? (
            <CheckboxCheckedFill className="size-4 text-gray-600" />
          ) : (
            <CheckboxUnchecked className="size-4 text-gray-400" />
          )}
        </div>
      )}
      <div className="flex min-w-0 grow items-center gap-1">
        {option.icon && (
          <span className="shrink-0 text-gray-600">
            {isReactNode(option.icon) ? (
              option.icon
            ) : (
              <option.icon className="h-4 w-4" />
            )}
          </span>
        )}
        <span className="grow truncate">{option.label}</span>
      </div>
      {right}
      {!multiple && selected && (
        <Check2 className="size-4 shrink-0 text-gray-600" />
      )}
    </Command.Item>
  );
}

const isReactNode = (element: any): element is ReactNode =>
  isValidElement(element);

// Custom Empty component because our current cmdk version has an issue with first render (https://github.com/pacocoursey/cmdk/issues/149)
const Empty = forwardRef<HTMLDivElement, HTMLProps<HTMLDivElement>>(
  (props, forwardedRef) => {
    const render = useCommandState((state) => state.filtered.count === 0);

    if (!render) return null;
    return (
      <div ref={forwardedRef} cmdk-empty="" role="presentation" {...props} />
    );
  },
);<|MERGE_RESOLUTION|>--- conflicted
+++ resolved
@@ -267,11 +267,7 @@
                       </CommandItem>
                     )}
                     {shouldFilter ? (
-<<<<<<< HEAD
-                      <Empty className="flex h-12 items-center justify-center text-sm text-gray-500">
-=======
                       <Empty className="flex min-h-12 items-center justify-center text-sm text-gray-500">
->>>>>>> 38ad273c
                         {emptyState ? emptyState : "No matches"}
                       </Empty>
                     ) : sortedOptions.length === 0 ? (

"use client";

import { Dispatch, SetStateAction, useEffect, useRef } from "react";
import { useRouter } from "next/navigation";
import FocusTrap from "focus-trap-react";
import { AnimatePresence, motion, useAnimation } from "framer-motion";
import { cn } from "#/lib/utils";

export default function Modal({
  children,
  showModal,
  setShowModal,
  className,
  onClose,
  disableDefaultHide,
}: {
  children: React.ReactNode;
  showModal?: boolean;
  setShowModal?: Dispatch<SetStateAction<boolean>>;
  className?: string;
  onClose?: () => void;
  disableDefaultHide?: boolean;
}) {
  const router = useRouter();
  const mobileModalRef = useRef<HTMLDivElement | null>(null);
  const desktopModalRef = useRef<HTMLDivElement | null>(null);

  const closeModal = ({ dragged }: { dragged?: boolean } = {}) => {
    if (disableDefaultHide && !dragged) {
      return;
    }
    // fire onClose event if provided
    onClose && onClose();

    // if setShowModal is defined, use it to close modal
    if (setShowModal) {
      setShowModal(false);
      // else, this is intercepting route @modal
    } else {
      router.back();
    }
  };

  useEffect(() => {
    function onKeyDown(e: KeyboardEvent) {
      if (e.key === "Escape") {
        closeModal();
      }
    }
    // only add listener if modal is open
    if (showModal) document.addEventListener("keydown", onKeyDown);
    return () => document.removeEventListener("keydown", onKeyDown);
  }, [showModal, closeModal]);

  const controls = useAnimation();
  const transitionProps = { type: "spring", stiffness: 500, damping: 30 };
  useEffect(() => {
    controls.start({
      y: 0,
      transition: transitionProps,
    });
  }, []);

  async function handleDragEnd(_, info) {
    const offset = info.offset.y;
    const velocity = info.velocity.y;
    const height = mobileModalRef.current?.getBoundingClientRect().height || 0;
    if (offset > height / 2 || velocity > 800) {
      await controls.start({ y: "100%", transition: transitionProps });
      closeModal({ dragged: true });
    } else {
      controls.start({ y: 0, transition: transitionProps });
    }
  }

  return (
    <AnimatePresence>
      {(setShowModal ? showModal : true) && (
        <FocusTrap
          focusTrapOptions={{
            initialFocus: false,
            clickOutsideDeactivates: true,
            onActivate: () => {
              // prevent scroll outside of modal when modal is open
              document.body.style.overflow = "hidden";
            },
            onDeactivate: () => {
              // allow scroll outside of modal when modal is closed
              document.body.style.overflow = "auto";
            },
          }}
        >
          <div className="absolute">
            <motion.div
              ref={mobileModalRef}
              key="mobile-modal"
              className="group fixed inset-x-0 bottom-0 z-40 max-h-[80vh] w-screen cursor-grab active:cursor-grabbing md:hidden"
              initial={{ y: "100%" }}
              animate={controls}
              exit={{ y: "100%" }}
              transition={transitionProps}
              drag="y"
              dragDirectionLock
              onDragEnd={handleDragEnd}
              dragElastic={{ top: 0, bottom: 1 }}
              dragConstraints={{ top: 0, bottom: 0 }}
            >
              <div
                className={cn(
                  "rounded-t-4xl -mb-1 flex h-7 w-full items-center justify-center border-t border-gray-200 bg-white",
                  className,
                )}
              >
                <div className="-mr-1 h-1 w-6 rounded-full bg-gray-300 transition-all group-active:rotate-12" />
                <div className="h-1 w-6 rounded-full bg-gray-300 transition-all group-active:-rotate-12" />
              </div>
              {children}
            </motion.div>
            <motion.div
              ref={desktopModalRef}
              key="desktop-modal"
              className="fixed inset-0 z-40 m-auto hidden max-h-fit max-w-fit animate-scale-in md:block"
            >
              {children}
            </motion.div>
            <motion.div
              id="modal-backdrop"
              key="backdrop"
<<<<<<< HEAD
              className="fixed inset-0 z-40 bg-gray-100 bg-opacity-50 backdrop-blur-md"
=======
              className="fixed inset-0 z-30 bg-gray-100 bg-opacity-10 backdrop-blur"
>>>>>>> 8a7fee33
              initial={{ opacity: 0 }}
              animate={{ opacity: 1 }}
              exit={{ opacity: 0 }}
              onClick={() => closeModal()}
            />
          </div>
        </FocusTrap>
      )}
    </AnimatePresence>
  );
}<|MERGE_RESOLUTION|>--- conflicted
+++ resolved
@@ -126,11 +126,7 @@
             <motion.div
               id="modal-backdrop"
               key="backdrop"
-<<<<<<< HEAD
-              className="fixed inset-0 z-40 bg-gray-100 bg-opacity-50 backdrop-blur-md"
-=======
-              className="fixed inset-0 z-30 bg-gray-100 bg-opacity-10 backdrop-blur"
->>>>>>> 8a7fee33
+              className="fixed inset-0 z-30 bg-gray-100 bg-opacity-50 backdrop-blur-md"
               initial={{ opacity: 0 }}
               animate={{ opacity: 1 }}
               exit={{ opacity: 0 }}

import { TagColorProps } from "#/lib/types";
import { cn, truncate } from "#/lib/utils";
import { Tag } from "lucide-react";

export default function TagBadge({
  name,
  color,
  withIcon,
  hideTextOnMobile,
}: {
  name: string;
  color: TagColorProps;
  withIcon?: boolean;
  hideTextOnMobile?: boolean;
}) {
  return (
    <span
      className={cn(
        "my-auto whitespace-nowrap rounded-md px-2 py-0.5 text-sm",
        withIcon && "flex items-center space-x-1.5",
        hideTextOnMobile && "rounded-full p-1.5",
        color === "red" && "bg-red-100 text-red-600",
        color === "yellow" && "bg-yellow-100 text-yellow-600",
        color === "green" && "bg-green-100 text-green-600",
        color === "blue" && "bg-blue-100 text-blue-600",
        color === "purple" && "bg-purple-100 text-purple-600",
        color === "brown" && "bg-brown-100 text-brown-600",
      )}
    >
      {withIcon && <Tag className="h-3 w-3" />}
<<<<<<< HEAD
      <p>{truncate(name || "", 24)}</p>
=======
      <p {...(hideTextOnMobile && { className: "hidden sm:inline-block" })}>
        {truncate(name || "", 15)}
      </p>
>>>>>>> b1c78de7
    </span>
  );
}

export const COLORS_LIST: { color: TagColorProps; css: string }[] = [
  {
    color: "red",
    css: "bg-red-100 text-red-600",
  },
  {
    color: "yellow",
    css: "bg-yellow-100 text-yellow-600",
  },
  {
    color: "green",
    css: "bg-green-100 text-green-600",
  },
  {
    color: "blue",
    css: "bg-blue-100 text-blue-600",
  },
  {
    color: "purple",
    css: "bg-purple-100 text-purple-600",
  },
  {
    color: "brown",
    css: "bg-brown-100 text-brown-600",
  },
];

export function randomBadgeColor() {
  const randomIndex = Math.floor(Math.random() * COLORS_LIST.length);
  return COLORS_LIST[randomIndex].color;
}<|MERGE_RESOLUTION|>--- conflicted
+++ resolved
@@ -28,13 +28,9 @@
       )}
     >
       {withIcon && <Tag className="h-3 w-3" />}
-<<<<<<< HEAD
-      <p>{truncate(name || "", 24)}</p>
-=======
       <p {...(hideTextOnMobile && { className: "hidden sm:inline-block" })}>
-        {truncate(name || "", 15)}
+        {truncate(name || "", 24)}
       </p>
->>>>>>> b1c78de7
     </span>
   );
 }

--- conflicted
+++ resolved
@@ -38,12 +38,8 @@
   updatedAt           DateTime            @updatedAt
 
   partners  ProgramEnrollment[]
-<<<<<<< HEAD
   payouts   Payout[]
   workspace Project             @relation(fields: [workspaceId], references: [id])
-=======
-  Payout    Payout[]
->>>>>>> 6c4ded47
 
   @@index([workspaceId])
 }

--- conflicted
+++ resolved
@@ -48,15 +48,6 @@
   createdAt DateTime @default(now())
   updatedAt DateTime @updatedAt
 
-<<<<<<< HEAD
-  workspace    Project             @relation(fields: [workspaceId], references: [id])
-  partners     ProgramEnrollment[]
-  payouts      Payout[]
-  sales        Sale[]
-  resources    ProgramResource[]
-  applications ProgramApplication[]
-  invites      ProgramInvite[]
-=======
   workspace       Project              @relation(fields: [workspaceId], references: [id])
   primaryDomain   Domain?              @relation(fields: [domain], references: [slug], onUpdate: Cascade)
   partners        ProgramEnrollment[]
@@ -65,17 +56,15 @@
   resources       ProgramResource[]
   applications    ProgramApplication[]
   invites         ProgramInvite[]
->>>>>>> 5195f0be
 
   @@index([workspaceId])
   @@index([domain])
 }
 
 model ProgramEnrollment {
-<<<<<<< HEAD
-  id            String  @id @default(cuid())
-  partnerId     String
-  programId     String
+  id         String                  @id @default(cuid())
+  partnerId  String
+  programId  String
 
   applicationId String? @unique
   linkId        String? @unique
@@ -83,18 +72,8 @@
 
   status ProgramEnrollmentStatus @default(pending)
 
-  createdAt DateTime                @default(now())
-  updatedAt DateTime                @updatedAt
-=======
-  id         String                  @id @default(cuid())
-  partnerId  String
-  programId  String
-  linkId     String?                 @unique
-  dotsUserId String?                 @unique
-  status     ProgramEnrollmentStatus @default(pending)
-  createdAt  DateTime                @default(now())
-  updatedAt  DateTime                @updatedAt
->>>>>>> 5195f0be
+  createdAt DateTime @default(now())
+  updatedAt DateTime @updatedAt
 
   partner Partner @relation(fields: [partnerId], references: [id])
   program Program @relation(fields: [programId], references: [id])
@@ -117,21 +96,6 @@
 model ProgramApplication {
   id        String                   @id @default(cuid())
   programId String
-<<<<<<< HEAD
-
-  name     String
-  email    String
-  plan     String
-  website  String?
-  comments String?
-
-  status    ProgramApplicationStatus @default(pending)
-  createdAt DateTime                 @default(now())
-  updatedAt DateTime                 @updatedAt
-
-  program    Program @relation(fields: [programId], references: [id])
-  enrollment ProgramEnrollment?
-=======
   partnerId String?
   name      String
   email     String
@@ -141,9 +105,9 @@
   status    ProgramApplicationStatus @default(pending)
   createdAt DateTime                 @default(now())
   updatedAt DateTime                 @updatedAt
-  program   Program                  @relation(fields: [programId], references: [id])
-  partner   Partner?                 @relation(fields: [partnerId], references: [id])
->>>>>>> 5195f0be
+
+  program    Program @relation(fields: [programId], references: [id])
+  enrollment ProgramEnrollment?
 
   @@index([programId])
 }

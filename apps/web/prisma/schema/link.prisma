--- conflicted
+++ resolved
@@ -63,13 +63,10 @@
   // Comments on the particular shortlink
   comments String? @db.LongText
 
-<<<<<<< HEAD
-  embedPublicTokens EmbedPublicToken[]
-=======
   dashboard         Dashboard?
   programEnrollment ProgramEnrollment?
   programInvite     ProgramInvite?
->>>>>>> 06870d8c
+  embedPublicTokens EmbedPublicToken[]
 
   @@unique([domain, key])
   @@unique([projectId, externalId])

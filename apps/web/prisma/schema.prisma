--- conflicted
+++ resolved
@@ -94,6 +94,7 @@
   plan              String  @default("free")
   stripeId          String? @unique // Stripe subscription ID
   billingCycleStart Int // day of the month when the billing cycle starts
+  stripeConnectId   String? @unique // for Stripe Connect
   usage             Int     @default(0)
   usageLimit        Int     @default(1000)
   aiUsage           Int     @default(0)
@@ -103,10 +104,6 @@
   domainsLimit      Int     @default(3)
   tagsLimit         Int     @default(5)
   usersLimit        Int     @default(1)
-<<<<<<< HEAD
-  stripeConnectId   String? @unique // for Stripe Connect
-=======
->>>>>>> 2fc3c73e
 
   users      ProjectUsers[]
   invites    ProjectInvite[]

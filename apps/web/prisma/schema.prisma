// This is your Prisma schema file,
// learn more about it in the docs: https://pris.ly/d/prisma-schema

datasource db {
  provider     = "mysql"
  url          = env("DATABASE_URL")
  relationMode = "prisma"
}

generator client {
  provider        = "prisma-client-js"
  previewFeatures = ["fullTextSearch", "fullTextIndex"]
}

model User {
  id            String    @id @default(cuid())
  name          String?
  email         String?   @unique
  emailVerified DateTime?
  image         String?

  accounts   Account[]
  sessions   Session[]
  projects   ProjectUsers[]
  links      Link[]
  tokens     Token[]
  createdAt  DateTime       @default(now())
  subscribed Boolean        @default(true)
  source     String?

  @@index(source)
}

model Account {
  id                       String  @id @default(cuid())
  userId                   String
  type                     String
  provider                 String
  providerAccountId        String
  refresh_token            String? @db.Text
  refresh_token_expires_in Int?
  access_token             String? @db.Text
  expires_at               Int?
  token_type               String?
  scope                    String?
  id_token                 String? @db.Text
  session_state            String?

  user User @relation(fields: [userId], references: [id], onDelete: Cascade)

  @@unique([provider, providerAccountId])
  @@index([userId])
}

model Session {
  id           String   @id @default(cuid())
  sessionToken String   @unique
  userId       String
  expires      DateTime
  user         User     @relation(fields: [userId], references: [id], onDelete: Cascade)

  @@index([userId])
}

model VerificationToken {
  identifier String
  token      String   @unique
  expires    DateTime

  @@unique([identifier, token])
}

model Token {
  id         String    @id @default(cuid())
  name       String
  hashedKey  String    @unique
  partialKey String
  expires    DateTime?
  lastUsed   DateTime?
  createdAt  DateTime  @default(now())
  updatedAt  DateTime  @updatedAt
  user       User      @relation(fields: [userId], references: [id], onDelete: Cascade)
  userId     String

  @@index([userId])
}

model Project {
  id   String  @id @default(cuid())
  name String
  slug String  @unique
  logo String?

  plan              String  @default("free")
  stripeId          String? @unique // Stripe subscription ID
  billingCycleStart Int // day of the month when the billing cycle starts
  usage             Int     @default(0)
  usageLimit        Int     @default(1000)
  aiUsage           Int     @default(0)
  aiLimit           Int     @default(10)
  linksUsage        Int     @default(0)
  linksLimit        Int     @default(25)
  domainsLimit      Int     @default(3)
  tagsLimit         Int     @default(5)
  usersLimit        Int     @default(1)
  monitoringId      String? @unique // cron job ID for monitoring

  users      ProjectUsers[]
  invites    ProjectInvite[]
  sentEmails SentEmail[]
  links      Link[]
  domains    Domain[]
  tags       Tag[]

  createdAt DateTime @default(now())
  updatedAt DateTime @updatedAt

  inviteCode     String?          @unique
  defaultDomains DefaultDomains[]
}

model ProjectInvite {
  email     String
  expires   DateTime
  project   Project  @relation(fields: [projectId], references: [id], onDelete: Cascade)
  projectId String
  createdAt DateTime @default(now())

  @@unique([email, projectId])
  @@index([projectId])
}

model DefaultDomains {
  id          String  @id @default(cuid())
  dubsh       Boolean @default(true)
  chatgpt     Boolean @default(true)
  sptifi      Boolean @default(true)
  gitnew      Boolean @default(true)
  amznid      Boolean @default(true)
  loooooooong Boolean @default(false)
  projectId   String  @unique
  project     Project @relation(fields: [projectId], references: [id], onDelete: Cascade)
}

enum Role {
  owner
  member
}

model ProjectUsers {
  id        String   @id @default(cuid())
  role      Role     @default(member)
  createdAt DateTime @default(now())
  updatedAt DateTime @updatedAt
  user      User     @relation(fields: [userId], references: [id], onDelete: Cascade)
  userId    String
  project   Project  @relation(fields: [projectId], references: [id], onDelete: Cascade)
  projectId String

  @@unique([userId, projectId])
  @@index([projectId])
}

model SentEmail {
  id        String   @id @default(cuid())
  type      String
  createdAt DateTime @default(now())
  project   Project? @relation(fields: [projectId], references: [id], onDelete: Cascade)
  projectId String?

  @@index([projectId])
}

model Domain {
  id          String   @id @default(cuid())
  slug        String   @unique
  verified    Boolean  @default(false)
  placeholder String   @default("https://dub.co/help/article/what-is-dub")
  description String?
  primary     Boolean  @default(false)
  archived    Boolean  @default(false)
  expiredUrl  String?  @db.LongText // URL to redirect to for expired links
  lastChecked DateTime @default(now())
  links       Link[]
  project     Project? @relation(fields: [projectId], references: [id], onDelete: Cascade)
  projectId   String?

  // TODO: migrate these attributes to Link model
  target      String?
  type        String    @default("redirect")
  clicks      Int       @default(0)
  lastClicked DateTime? // when the link was last clicked
  publicStats Boolean   @default(false)

  // these attributes will exist on both Link and Domain models
  createdAt DateTime @default(now())
  updatedAt DateTime @updatedAt

  @@index(projectId)
  @@index(clicks(sort: Desc))
  @@index(lastClicked)
  @@index(lastChecked(sort: Asc))
}

model Link {
  id         String    @id @default(cuid())
  domain     String // domain of the link (e.g. dub.sh) – also stored on Redis
  key        String // key of the link (e.g. /github) – also stored on Redis
  url        String    @db.LongText // target url (e.g. https://github.com/dubinc/dub) – also stored on Redis
  archived   Boolean   @default(false) // whether the link is archived or not
  expiresAt  DateTime? // when the link expires – stored on Redis via ttl
  expiredUrl String?   @db.LongText // URL to redirect the user to when the link is expired
  password   String? // password to access the link

  proxy       Boolean @default(false) // Proxy to use custom OG tags (stored on redis) – if false, will use OG tags from target url
  title       String? // OG title for the link (e.g. Dub.co - Open-Source Link Management Infrastructure)
  description String? @db.VarChar(280) // OG description for the link (e.g. An open-source link management tool for modern marketing teams to create, share, and track short links.)
  image       String? @db.LongText // OG image for the link (e.g. https://d.to/og)

  // UTM parameters
  utm_source   String? // UTM source for the link (e.g. youtube.com)
  utm_medium   String? // UTM medium for the link (e.g. social)
  utm_campaign String? // UTM campaign for the link (e.g. summer-sale)
  utm_term     String? // UTM term for the link (e.g. dub)
  utm_content  String? // UTM content for the link (e.g. description)

  // Link cloaking/masking via rewrite
  rewrite Boolean @default(false) // whether to rewrite the link or not

  // Custom device targeting
  ios     String? @db.LongText // custom link for iOS devices
  android String? @db.LongText // custom link for Android devices
  geo     Json?   @db.Json // custom link for specific countries

  // User who created the link
  user   User?   @relation(fields: [userId], references: [id])
  userId String?

  // Project that the link belongs to
  project       Project? @relation(fields: [projectId], references: [id], onUpdate: Cascade, onDelete: Cascade)
  projectId     String?
  // Relational reference to the project domain
  projectDomain Domain?  @relation(fields: [domain], references: [slug], onUpdate: Cascade, onDelete: Cascade)

  publicStats   Boolean   @default(false) // whether to show public stats or not
  clicks        Int       @default(0) // number of clicks
  lastClicked   DateTime? // when the link was last clicked
  checkDisabled Boolean   @default(false) // disable 404 checking
  createdAt     DateTime  @default(now())
  updatedAt     DateTime  @updatedAt

  // Link tags
<<<<<<< HEAD
  tags  LinkTag[]
=======
  tag   Tag?    @relation(fields: [tagId], references: [id])
  tagId String?

  // (Upcoming) multiple link tags
  tags LinkTag[]
>>>>>>> 82783e3d

  // Comments on the particular shortlink
  comments String? @db.LongText

  // TODO: might wanna add indices for utm_source, utm_medium, utm_campaign

  @@unique([domain, key])
  @@index(projectId)
  @@index(domain)
  @@index(proxy)
  @@index(password)
  @@index(createdAt(sort: Desc))
  @@index(clicks(sort: Desc))
  @@index(lastClicked)
  @@index(checkDisabled)
  @@index(userId)
  @@fulltext([key, url])
}

model Tag {
  id        String    @id @default(cuid())
  name      String
  color     String    @default("blue")
  createdAt DateTime  @default(now())
  updatedAt DateTime  @updatedAt
  project   Project   @relation(fields: [projectId], references: [id], onUpdate: Cascade, onDelete: Cascade)
  projectId String
  links     LinkTag[]

  @@unique([name, projectId])
  @@index(projectId)
}

model LinkTag {
  id        String   @id @default(cuid())
  createdAt DateTime @default(now())
  updatedAt DateTime @updatedAt
  link      Link     @relation(fields: [linkId], references: [id], onUpdate: Cascade, onDelete: Cascade)
  linkId    String
  tag       Tag      @relation(fields: [tagId], references: [id], onUpdate: Cascade, onDelete: Cascade)
  tagId     String

  @@unique([linkId, tagId])
  @@index(linkId)
  @@index(tagId)
}

model jackson_index {
  id       Int    @id @default(autoincrement())
  key      String @db.VarChar(250)
  storeKey String @db.VarChar(250)

  @@index([key], map: "_jackson_index_key")
  @@index([key, storeKey], map: "_jackson_index_key_store")
}

model jackson_store {
  key        String    @id @db.VarChar(250)
  value      String    @db.Text
  iv         String?   @db.VarChar(64)
  tag        String?   @db.VarChar(64)
  namespace  String?   @db.VarChar(64)
  createdAt  DateTime  @default(now()) @db.Timestamp(0)
  modifiedAt DateTime? @db.Timestamp(0)

  @@index([namespace], map: "_jackson_store_namespace")
}

model jackson_ttl {
  key       String @id @db.VarChar(250)
  expiresAt BigInt

  @@index([expiresAt], map: "_jackson_ttl_expires_at")
}<|MERGE_RESOLUTION|>--- conflicted
+++ resolved
@@ -250,15 +250,7 @@
   updatedAt     DateTime  @updatedAt
 
   // Link tags
-<<<<<<< HEAD
   tags  LinkTag[]
-=======
-  tag   Tag?    @relation(fields: [tagId], references: [id])
-  tagId String?
-
-  // (Upcoming) multiple link tags
-  tags LinkTag[]
->>>>>>> 82783e3d
 
   // Comments on the particular shortlink
   comments String? @db.LongText

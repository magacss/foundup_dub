export const E2E_USER_ID = "clxz1q7c7000hbqx5ckv4r82h";
export const E2E_WORKSPACE_ID = "ws_clrei1gld0002vs9mzn93p8ik";

export const E2E_LINK = {
  domain: "dub.sh",
  url: "https://github.com/dubinc",
};

export const E2E_TAG = {
  id: "clvkopm8b0009nf98azsp9epk",
  name: "E2E Tests (DO NOT DELETE)",
  color: "red",
};

export const E2E_TAG_2 = {
  id: "tag_sfaXFOt0kFLtEV3Z5wtywbTl",
  name: "E2E Tests 2 (DO NOT DELETE)",
  color: "blue",
};

export const E2E_CLICK_ID = "GWGrkftJdYlZD2mq";
export const E2E_CUSTOMER_ID = "cm25onzuv0001s1bbxchrc0ae";
export const E2E_CUSTOMER_EXTERNAL_ID = "cus_jTrfVKYN3Buc3F80JoqBiY0g";
export const E2E_WEBHOOK_ID = "wh_MHR7sZXXtZ7keBaNYZ30rQ0v";

// Folders specific
export const E2E_WRITE_ACCESS_FOLDER_ID = "fold_1JP8FMYP08RGJKJB3S4DNYH13"; // Folder with write access
export const E2E_READ_ONLY_FOLDER_ID = "fold_1JP8FN462884CA6JJCVPAHAD4"; // Folder with read-only access
export const E2E_NO_ACCESS_FOLDER_ID = "fold_1JP8FNC96CRGVKAVYAEV80A1M"; // Folder with no access
export const E2E_READ_ONLY_FOLDER_LINK_ID = "link_1JP8FP63J6JSE85GRZVV2ZP1T"; // A link in read-only folder
export const E2E_NO_ACCESS_FOLDER_LINK_ID = "link_1JP8FQE9VSVBG2G2Z6EBZWYF6"; // A link in no access folder

// Discounts specific
export const E2E_CUSTOMER_WITH_DISCOUNT = {
  id: "cus_pNGuZQJrAKjzttQTZMI4a46y",
  externalId: "cus_PowZhxHqUvN8MSdszEElqsUx",
  email: "rural.yellow.takin@example.com",
};

export const E2E_DISCOUNT = {
<<<<<<< HEAD
  id: "disc_1JRJTFDB885T5TREVKXHTPXXR",
  amount: 20,
=======
  id: "disc_1JRV14K5X36ZP81VDYWY75JXY",
  amount: 30,
>>>>>>> 4769baca
  type: "percentage",
  maxDuration: 3,
  couponId: "XZuejd0Q",
  couponTestId: "2NMXz81x",
  description: null,
};

// Program
export const E2E_PROGRAM = {
  id: "prog_CYCu7IMAapjkRpTnr8F1azjN",
  domain: "getacme.link",
  url: "https://acme.com",
};

export const E2E_PARTNER = {
  id: "pn_H4TB2V5hDIjpqB7PwrxESoY3",
  tenantId: "4149092f-7265-4002-98d9-da9f8e67e1fb",
};<|MERGE_RESOLUTION|>--- conflicted
+++ resolved
@@ -38,13 +38,8 @@
 };
 
 export const E2E_DISCOUNT = {
-<<<<<<< HEAD
-  id: "disc_1JRJTFDB885T5TREVKXHTPXXR",
-  amount: 20,
-=======
   id: "disc_1JRV14K5X36ZP81VDYWY75JXY",
   amount: 30,
->>>>>>> 4769baca
   type: "percentage",
   maxDuration: 3,
   couponId: "XZuejd0Q",

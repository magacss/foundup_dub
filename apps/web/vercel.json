--- conflicted
+++ resolved
@@ -37,13 +37,12 @@
       "schedule": "0 14 * * *"
     },
     {
-<<<<<<< HEAD
+      "path": "/api/cron/partner-program-summary",
+      "schedule": "0 13 1 * *"
+    },
+    {
       "path": "/api/cron/payouts/reminders/program-owners",
       "schedule": "0 9 24 * *"
-=======
-      "path": "/api/cron/partner-program-summary",
-      "schedule": "0 13 1 * *"
->>>>>>> 7a762830
     }
   ],
   "functions": {

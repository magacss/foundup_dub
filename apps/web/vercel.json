--- conflicted
+++ resolved
@@ -45,17 +45,16 @@
       "schedule": "0 0 * * *"
     },
     {
-<<<<<<< HEAD
-      "path": "/api/cron/clean-expired-tokens",
-      "schedule": "0 * * * *"
-=======
       "path": "/api/cron/cleanup/e2e-tests",
       "schedule": "0 */6 * * *"
     },
     {
+      "path": "/api/cron/cleanup/expired-tokens",
+      "schedule": "0 * * * *"
+    },
+    {
       "path": "/api/cron/cleanup/link-retention",
       "schedule": "0 0 * * *"
->>>>>>> a94098c5
     }
   ],
   "functions": {

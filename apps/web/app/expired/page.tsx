import { Background, Footer, Nav } from "@dub/ui";
import { constructMetadata } from "@dub/utils";
import { TimerOff } from "lucide-react";

export const runtime = "edge";

export const metadata = constructMetadata({
  title: "Expired Link – Dub.co",
  description:
    "This link has expired. Please contact the owner of this link to get a new one.",
  noIndex: true,
});

export default async function ExpiredPage() {
  return (
    <main className="flex min-h-screen flex-col justify-between">
      <Nav />
<<<<<<< HEAD
      <div className="mx-2 my-10 flex max-w-md flex-col items-center space-y-5 px-2.5 text-center sm:mx-auto sm:max-w-lg sm:px-0 lg:mb-16 z-10">
=======
      <div className="z-10 mx-2 my-10 flex max-w-md flex-col items-center space-y-5 px-2.5 text-center sm:mx-auto sm:max-w-lg sm:px-0 lg:mb-16">
>>>>>>> 1bf7a1e5
        <div className="mx-auto flex h-20 w-20 items-center justify-center rounded-full border border-gray-300 bg-white/30">
          <TimerOff className="h-6 w-6 text-gray-400" />
        </div>
        <h1 className="font-display text-5xl font-bold">Expired Link</h1>
        <p className="text-lg text-gray-600">
          This link has expired. Please contact the owner of this link to get a
          new one.
        </p>
        <a
          href="https://dub.co"
          className="rounded-full bg-gray-800 px-10 py-2 font-medium text-white transition-colors hover:bg-black"
        >
          Create Your Free Branded Link
        </a>
      </div>
      <Footer />
      <Background />
    </main>
  );
}<|MERGE_RESOLUTION|>--- conflicted
+++ resolved
@@ -15,11 +15,7 @@
   return (
     <main className="flex min-h-screen flex-col justify-between">
       <Nav />
-<<<<<<< HEAD
-      <div className="mx-2 my-10 flex max-w-md flex-col items-center space-y-5 px-2.5 text-center sm:mx-auto sm:max-w-lg sm:px-0 lg:mb-16 z-10">
-=======
       <div className="z-10 mx-2 my-10 flex max-w-md flex-col items-center space-y-5 px-2.5 text-center sm:mx-auto sm:max-w-lg sm:px-0 lg:mb-16">
->>>>>>> 1bf7a1e5
         <div className="mx-auto flex h-20 w-20 items-center justify-center rounded-full border border-gray-300 bg-white/30">
           <TimerOff className="h-6 w-6 text-gray-400" />
         </div>

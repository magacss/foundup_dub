--- conflicted
+++ resolved
@@ -6,10 +6,6 @@
   SaleResponseSchema,
 } from "@/lib/zod/schemas/partners";
 import { prisma } from "@dub/prisma";
-<<<<<<< HEAD
-import { CommissionStatus } from "@dub/prisma/client";
-=======
->>>>>>> be820ed7
 import { NextResponse } from "next/server";
 import { z } from "zod";
 

--- conflicted
+++ resolved
@@ -1,13 +1,8 @@
 import { getProgramOrThrow } from "@/lib/api/programs/get-program";
 import { withWorkspace } from "@/lib/auth";
-<<<<<<< HEAD
+import z from "@/lib/zod";
 import { prisma } from "@dub/prisma";
-import { ProgramEnrollmentStatus } from "@dub/prisma/client";
-=======
-import { prisma } from "@/lib/prisma";
-import z from "@/lib/zod";
 import { ProgramEnrollmentStatus } from "@prisma/client";
->>>>>>> b673857f
 import { NextResponse } from "next/server";
 
 const schema = z.object({

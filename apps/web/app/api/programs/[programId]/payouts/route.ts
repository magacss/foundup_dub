--- conflicted
+++ resolved
@@ -14,10 +14,6 @@
     const { programId } = params;
     const {
       status,
-<<<<<<< HEAD
-      search,
-=======
->>>>>>> 76b79b31
       partnerId,
       invoiceId,
       sortBy,

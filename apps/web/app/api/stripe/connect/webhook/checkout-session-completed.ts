import { prisma } from "@/lib/prisma";
import { getLeadEvent, recordSale } from "@/lib/tinybird";
import { redis } from "@/lib/upstash";
import { sendLinkWebhook } from "@/lib/webhook/publish";
import { nanoid } from "@dub/utils";
<<<<<<< HEAD
import { waitUntil } from "@vercel/functions";
=======
import { Customer } from "@prisma/client";
>>>>>>> 9b8ecbc0
import type Stripe from "stripe";

// Handle event "checkout.session.completed"
export async function checkoutSessionCompleted(event: Stripe.Event) {
  const charge = event.data.object as Stripe.Checkout.Session;
  const dubCustomerId = charge.metadata?.dubCustomerId;
  const stripeAccountId = event.account as string;
  const stripeCustomerId = charge.customer as string;
  const invoiceId = charge.invoice as string;

  if (!dubCustomerId) {
    return "Customer ID not found in Stripe checkout session metadata, skipping...";
  }

  let customer: Customer;
  try {
    // Update customer with stripe customerId if exists
    customer = await prisma.customer.update({
      where: {
        projectConnectId_externalId: {
          projectConnectId: stripeAccountId,
          externalId: dubCustomerId,
        },
      },
      data: {
        stripeCustomerId,
      },
    });
  } catch (error) {
    // Skip if customer not found
    console.log(error);
    return `Customer with dubCustomerId ${dubCustomerId} not found, skipping...`;
  }

  if (invoiceId) {
    // Skip if invoice id is already processed
    const ok = await redis.set(`dub_sale_events:invoiceId:${invoiceId}`, 1, {
      ex: 60 * 60 * 24 * 7,
      nx: true,
    });

    if (!ok) {
      console.info(
        "[Stripe Webhook] Skipping already processed invoice.",
        invoiceId,
      );
      return `Invoice with ID ${invoiceId} already processed, skipping...`;
    }
  }

  // Find lead
  const leadEvent = await getLeadEvent({ customerId: customer.id });
  if (!leadEvent || leadEvent.data.length === 0) {
    return `Lead event with customer ID ${customer.id} not found, skipping...`;
  }

  const saleData = {
    ...leadEvent.data[0],
    event_id: nanoid(16),
    event_name: "Subscription creation",
    payment_processor: "stripe",
    amount: charge.amount_total!,
    currency: charge.currency!,
    invoice_id: invoiceId || "",
    metadata: JSON.stringify({
      charge,
    }),
  };

  const linkId = leadEvent.data[0].link_id;

  await Promise.all([
    recordSale(saleData),

    // update link sales count
    prisma.link.update({
      where: {
        id: linkId,
      },
      data: {
        sales: {
          increment: 1,
        },
        saleAmount: {
          increment: charge.amount_total!,
        },
      },
    }),
    // update workspace sales usage
    prisma.project.update({
      where: {
        id: customer.projectId,
      },
      data: {
        usage: {
          increment: 1,
        },
        salesUsage: {
          increment: charge.amount_total!,
        },
      },
    }),
  ]);

  waitUntil(
    (async () => {
      sendLinkWebhook("sale.created", {
        linkId,
        data: {
          ...customer,
          ...saleData,
        },
      });
    })(),
  );

  return `Checkout session completed for customer with external ID ${dubCustomerId} and invoice ID ${invoiceId}`;
}<|MERGE_RESOLUTION|>--- conflicted
+++ resolved
@@ -3,11 +3,8 @@
 import { redis } from "@/lib/upstash";
 import { sendLinkWebhook } from "@/lib/webhook/publish";
 import { nanoid } from "@dub/utils";
-<<<<<<< HEAD
+import { Customer } from "@prisma/client";
 import { waitUntil } from "@vercel/functions";
-=======
-import { Customer } from "@prisma/client";
->>>>>>> 9b8ecbc0
 import type Stripe from "stripe";
 
 // Handle event "checkout.session.completed"

import { stripe } from "@/lib/stripe";
import { log } from "@dub/utils";
import { NextResponse } from "next/server";
import Stripe from "stripe";
import { checkoutSessionCompleted } from "./checkout-session-completed";
import { customerSubscriptionDeleted } from "./customer-subscription-deleted";
import { customerSubscriptionUpdated } from "./customer-subscription-updated";
import { invoicePaymentFailed } from "./invoice-payment-failed";

const relevantEvents = new Set([
  "checkout.session.completed",
  "customer.subscription.updated",
  "customer.subscription.deleted",
  "invoice.payment_failed",
]);

// POST /api/stripe/webhook – listen to Stripe webhooks
export const POST = async (req: Request) => {
  const buf = await req.text();
  const sig = req.headers.get("Stripe-Signature") as string;
  const webhookSecret = process.env.STRIPE_WEBHOOK_SECRET;
  let event: Stripe.Event;
  try {
    if (!sig || !webhookSecret) return;
    event = stripe.webhooks.constructEvent(buf, sig, webhookSecret);
  } catch (err: any) {
    console.log(`❌ Error message: ${err.message}`);
    return new Response(`Webhook Error: ${err.message}`, {
      status: 400,
    });
  }

<<<<<<< HEAD
        if (
          checkoutSession.client_reference_id === null ||
          checkoutSession.customer === null
        ) {
          await log({
            message: "Missing items in Stripe webhook callback",
            type: "errors",
          });
          return;
        }

        const subscription = await stripe.subscriptions.retrieve(
          checkoutSession.subscription as string,
        );
        const priceId = subscription.items.data[0].price.id;

        const plan = getPlanFromPriceId(priceId);

        if (!plan) {
          await log({
            message: `Invalid price ID in checkout.session.completed event: ${priceId}`,
            type: "errors",
          });
          return;
        }

        const stripeId = checkoutSession.customer.toString();

        // when the workspace subscribes to a plan, set their stripe customer ID
        // in the database for easy identification in future webhook events
        // also update the billingCycleStart to today's date

        const workspace = await prisma.project.update({
          where: {
            id: checkoutSession.client_reference_id,
          },
          data: {
            stripeId,
            billingCycleStart: new Date().getDate(),
            plan: plan.name.toLowerCase(),
            usageLimit: plan.limits.clicks!,
            linksLimit: plan.limits.links!,
            domainsLimit: plan.limits.domains!,
            aiLimit: plan.limits.ai!,
            tagsLimit: plan.limits.tags!,
            usersLimit: plan.limits.users!,
          },
          select: {
            users: {
              select: {
                user: {
                  select: {
                    name: true,
                    email: true,
                  },
                },
              },
            },
          },
        });

        const users = workspace.users.map(({ user }) => ({
          name: user.name,
          email: user.email,
        }));

        await Promise.allSettled(
          users.map((user) => {
            limiter.schedule(() =>
              sendEmail({
                email: user.email as string,
                subject: `Thank you for upgrading to Dub.co ${plan.name}!`,
                react: UpgradeEmail({
                  name: user.name,
                  email: user.email as string,
                  plan: plan.name,
                }),
                marketing: true,
              }),
            );
          }),
        );
      }

      // for subscription updates
      if (event.type === "customer.subscription.updated") {
        const subscriptionUpdated = event.data.object as Stripe.Subscription;
        const priceId = subscriptionUpdated.items.data[0].price.id;

        const plan = getPlanFromPriceId(priceId);

        if (!plan) {
          await log({
            message: `Invalid price ID in customer.subscription.updated event: ${priceId}`,
            type: "errors",
          });
          return;
        }

        const stripeId = subscriptionUpdated.customer.toString();

        const workspace = await prisma.project.findUnique({
          where: {
            stripeId,
          },
        });

        if (!workspace) {
          await log({
            message:
              "Workspace with Stripe ID *`" +
              stripeId +
              "`* not found in Stripe webhook `customer.subscription.updated` callback",
            type: "errors",
          });
          return NextResponse.json({ received: true });
        }

        const newPlan = plan.name.toLowerCase();

        // If a workspace upgrades/downgrades their subscription, update their usage limit in the database.
        if (workspace.plan !== newPlan) {
          await prisma.project.update({
            where: {
              stripeId,
            },
            data: {
              plan: newPlan,
              usageLimit: plan.limits.clicks!,
              linksLimit: plan.limits.links!,
              domainsLimit: plan.limits.domains!,
              aiLimit: plan.limits.ai!,
              tagsLimit: plan.limits.tags!,
              usersLimit: plan.limits.users!,
            },
          });
        }
      }

      // If workspace cancels their subscription
      if (event.type === "customer.subscription.deleted") {
        const subscriptionDeleted = event.data.object as Stripe.Subscription;

        const stripeId = subscriptionDeleted.customer.toString();

        // If a workspace deletes their subscription, reset their usage limit in the database to 1000.
        // Also remove the root domain redirect for all their domains from Redis.
        const workspace = await prisma.project.findUnique({
          where: {
            stripeId,
          },
          select: {
            id: true,
            slug: true,
            domains: true,
            users: {
              select: {
                user: {
                  select: {
                    email: true,
                  },
                },
              },
            },
          },
        });

        if (!workspace) {
          await log({
            message:
              "Workspace with Stripe ID *`" +
              stripeId +
              "`* not found in Stripe webhook `customer.subscription.deleted` callback",
            type: "errors",
          });
          return NextResponse.json({ received: true });
        }

        const workspaceUsers = workspace.users.map(
          ({ user }) => user.email as string,
        );

        const pipeline = redis.pipeline();
        // remove root domain redirect for all domains
        workspace.domains.forEach((domain) => {
          pipeline.hset(domain.slug.toLowerCase(), {
            _root: {
              id: domain.id,
              projectId: workspace.id,
            },
          });
        });

        await Promise.allSettled([
          prisma.project.update({
            where: {
              stripeId,
            },
            data: {
              plan: "free",
              usageLimit: FREE_PLAN.limits.clicks!,
              linksLimit: FREE_PLAN.limits.links!,
              domainsLimit: FREE_PLAN.limits.domains!,
              aiLimit: FREE_PLAN.limits.ai!,
              tagsLimit: FREE_PLAN.limits.tags!,
              usersLimit: FREE_PLAN.limits.users!,
            },
          }),
          pipeline.exec(),
          log({
            message:
              ":cry: Workspace *`" +
              workspace.slug +
              "`* deleted their subscription",
            type: "cron",
            mention: true,
          }),
          workspaceUsers.map((email) =>
            sendEmail({
              email,
              from: "steven@dub.co",
              subject: "Feedback on your Dub.co experience?",
              text: "Hey!\n\nI noticed you recently cancelled your Dub.co subscription – we're sorry to see you go!\n\nI'd love to hear your feedback on your experience with Dub – what could we have done better?\n\nThanks!\n\nSteven Tey\nFounder, Dub.co",
            }),
          ),
          workspace.domains.forEach((domain) => {
            // TODO:
            // We may want to update Redis as well

            prisma.link.update({
              where: {
                id: domain.id,
              },
              data: {
                url: "",
                noindex: false,
              },
            });
          }),
        ]);
      }
    } catch (error) {
      await log({
        message: `Stripe webhook failed. Error: ${error.message}`,
        type: "errors",
      });
      return new Response(
        'Webhook error: "Webhook handler failed. View logs."',
        {
          status: 400,
        },
      );
=======
  // Ignore unsupported events
  if (!relevantEvents.has(event.type)) {
    return new Response("Unsupported event, skipping...", {
      status: 200,
    });
  }
  try {
    switch (event.type) {
      case "checkout.session.completed":
        await checkoutSessionCompleted(event);
        break;
      case "customer.subscription.updated":
        await customerSubscriptionUpdated(event);
        break;
      case "customer.subscription.deleted":
        await customerSubscriptionDeleted(event);
        break;
      case "invoice.payment_failed":
        await invoicePaymentFailed(event);
        break;
>>>>>>> fc545e47
    }
  } catch (error) {
    await log({
      message: `Stripe webhook failed. Error: ${error.message}`,
      type: "errors",
    });
    return new Response('Webhook error: "Webhook handler failed. View logs."', {
      status: 400,
    });
  }

  return NextResponse.json({ received: true });
};<|MERGE_RESOLUTION|>--- conflicted
+++ resolved
@@ -30,260 +30,6 @@
     });
   }
 
-<<<<<<< HEAD
-        if (
-          checkoutSession.client_reference_id === null ||
-          checkoutSession.customer === null
-        ) {
-          await log({
-            message: "Missing items in Stripe webhook callback",
-            type: "errors",
-          });
-          return;
-        }
-
-        const subscription = await stripe.subscriptions.retrieve(
-          checkoutSession.subscription as string,
-        );
-        const priceId = subscription.items.data[0].price.id;
-
-        const plan = getPlanFromPriceId(priceId);
-
-        if (!plan) {
-          await log({
-            message: `Invalid price ID in checkout.session.completed event: ${priceId}`,
-            type: "errors",
-          });
-          return;
-        }
-
-        const stripeId = checkoutSession.customer.toString();
-
-        // when the workspace subscribes to a plan, set their stripe customer ID
-        // in the database for easy identification in future webhook events
-        // also update the billingCycleStart to today's date
-
-        const workspace = await prisma.project.update({
-          where: {
-            id: checkoutSession.client_reference_id,
-          },
-          data: {
-            stripeId,
-            billingCycleStart: new Date().getDate(),
-            plan: plan.name.toLowerCase(),
-            usageLimit: plan.limits.clicks!,
-            linksLimit: plan.limits.links!,
-            domainsLimit: plan.limits.domains!,
-            aiLimit: plan.limits.ai!,
-            tagsLimit: plan.limits.tags!,
-            usersLimit: plan.limits.users!,
-          },
-          select: {
-            users: {
-              select: {
-                user: {
-                  select: {
-                    name: true,
-                    email: true,
-                  },
-                },
-              },
-            },
-          },
-        });
-
-        const users = workspace.users.map(({ user }) => ({
-          name: user.name,
-          email: user.email,
-        }));
-
-        await Promise.allSettled(
-          users.map((user) => {
-            limiter.schedule(() =>
-              sendEmail({
-                email: user.email as string,
-                subject: `Thank you for upgrading to Dub.co ${plan.name}!`,
-                react: UpgradeEmail({
-                  name: user.name,
-                  email: user.email as string,
-                  plan: plan.name,
-                }),
-                marketing: true,
-              }),
-            );
-          }),
-        );
-      }
-
-      // for subscription updates
-      if (event.type === "customer.subscription.updated") {
-        const subscriptionUpdated = event.data.object as Stripe.Subscription;
-        const priceId = subscriptionUpdated.items.data[0].price.id;
-
-        const plan = getPlanFromPriceId(priceId);
-
-        if (!plan) {
-          await log({
-            message: `Invalid price ID in customer.subscription.updated event: ${priceId}`,
-            type: "errors",
-          });
-          return;
-        }
-
-        const stripeId = subscriptionUpdated.customer.toString();
-
-        const workspace = await prisma.project.findUnique({
-          where: {
-            stripeId,
-          },
-        });
-
-        if (!workspace) {
-          await log({
-            message:
-              "Workspace with Stripe ID *`" +
-              stripeId +
-              "`* not found in Stripe webhook `customer.subscription.updated` callback",
-            type: "errors",
-          });
-          return NextResponse.json({ received: true });
-        }
-
-        const newPlan = plan.name.toLowerCase();
-
-        // If a workspace upgrades/downgrades their subscription, update their usage limit in the database.
-        if (workspace.plan !== newPlan) {
-          await prisma.project.update({
-            where: {
-              stripeId,
-            },
-            data: {
-              plan: newPlan,
-              usageLimit: plan.limits.clicks!,
-              linksLimit: plan.limits.links!,
-              domainsLimit: plan.limits.domains!,
-              aiLimit: plan.limits.ai!,
-              tagsLimit: plan.limits.tags!,
-              usersLimit: plan.limits.users!,
-            },
-          });
-        }
-      }
-
-      // If workspace cancels their subscription
-      if (event.type === "customer.subscription.deleted") {
-        const subscriptionDeleted = event.data.object as Stripe.Subscription;
-
-        const stripeId = subscriptionDeleted.customer.toString();
-
-        // If a workspace deletes their subscription, reset their usage limit in the database to 1000.
-        // Also remove the root domain redirect for all their domains from Redis.
-        const workspace = await prisma.project.findUnique({
-          where: {
-            stripeId,
-          },
-          select: {
-            id: true,
-            slug: true,
-            domains: true,
-            users: {
-              select: {
-                user: {
-                  select: {
-                    email: true,
-                  },
-                },
-              },
-            },
-          },
-        });
-
-        if (!workspace) {
-          await log({
-            message:
-              "Workspace with Stripe ID *`" +
-              stripeId +
-              "`* not found in Stripe webhook `customer.subscription.deleted` callback",
-            type: "errors",
-          });
-          return NextResponse.json({ received: true });
-        }
-
-        const workspaceUsers = workspace.users.map(
-          ({ user }) => user.email as string,
-        );
-
-        const pipeline = redis.pipeline();
-        // remove root domain redirect for all domains
-        workspace.domains.forEach((domain) => {
-          pipeline.hset(domain.slug.toLowerCase(), {
-            _root: {
-              id: domain.id,
-              projectId: workspace.id,
-            },
-          });
-        });
-
-        await Promise.allSettled([
-          prisma.project.update({
-            where: {
-              stripeId,
-            },
-            data: {
-              plan: "free",
-              usageLimit: FREE_PLAN.limits.clicks!,
-              linksLimit: FREE_PLAN.limits.links!,
-              domainsLimit: FREE_PLAN.limits.domains!,
-              aiLimit: FREE_PLAN.limits.ai!,
-              tagsLimit: FREE_PLAN.limits.tags!,
-              usersLimit: FREE_PLAN.limits.users!,
-            },
-          }),
-          pipeline.exec(),
-          log({
-            message:
-              ":cry: Workspace *`" +
-              workspace.slug +
-              "`* deleted their subscription",
-            type: "cron",
-            mention: true,
-          }),
-          workspaceUsers.map((email) =>
-            sendEmail({
-              email,
-              from: "steven@dub.co",
-              subject: "Feedback on your Dub.co experience?",
-              text: "Hey!\n\nI noticed you recently cancelled your Dub.co subscription – we're sorry to see you go!\n\nI'd love to hear your feedback on your experience with Dub – what could we have done better?\n\nThanks!\n\nSteven Tey\nFounder, Dub.co",
-            }),
-          ),
-          workspace.domains.forEach((domain) => {
-            // TODO:
-            // We may want to update Redis as well
-
-            prisma.link.update({
-              where: {
-                id: domain.id,
-              },
-              data: {
-                url: "",
-                noindex: false,
-              },
-            });
-          }),
-        ]);
-      }
-    } catch (error) {
-      await log({
-        message: `Stripe webhook failed. Error: ${error.message}`,
-        type: "errors",
-      });
-      return new Response(
-        'Webhook error: "Webhook handler failed. View logs."',
-        {
-          status: 400,
-        },
-      );
-=======
   // Ignore unsupported events
   if (!relevantEvents.has(event.type)) {
     return new Response("Unsupported event, skipping...", {
@@ -304,7 +50,6 @@
       case "invoice.payment_failed":
         await invoicePaymentFailed(event);
         break;
->>>>>>> fc545e47
     }
   } catch (error) {
     await log({

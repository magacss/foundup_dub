--- conflicted
+++ resolved
@@ -4,12 +4,9 @@
 import { getLinkOrThrow } from "@/lib/api/links/get-link-or-throw";
 import { throwIfClicksUsageExceeded } from "@/lib/api/links/usage-checks";
 import { withWorkspace } from "@/lib/auth";
-<<<<<<< HEAD
 import { getFolders } from "@/lib/folder/get-folders";
 import { checkFolderPermission } from "@/lib/folder/permissions";
-=======
 import { ClickEvent, LeadEvent, SaleEvent } from "@/lib/types";
->>>>>>> 98b6b6a7
 import { eventsQuerySchema } from "@/lib/zod/schemas/analytics";
 import { COUNTRIES, capitalize } from "@dub/utils";
 import { z } from "zod";

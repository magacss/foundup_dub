--- conflicted
+++ resolved
@@ -1,14 +1,10 @@
 import { DubApiError } from "@/lib/api/errors";
 import { withWorkspace } from "@/lib/auth";
-<<<<<<< HEAD
-import { prisma } from "@dub/prisma";
-=======
-import { prisma } from "@/lib/prisma";
 import {
   dashboardSchema,
   updateDashboardBodySchema,
 } from "@/lib/zod/schemas/dashboard";
->>>>>>> 92c9abe0
+import { prisma } from "@dub/prisma";
 import { waitUntil } from "@vercel/functions";
 import { NextResponse } from "next/server";
 

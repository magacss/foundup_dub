--- conflicted
+++ resolved
@@ -1,6 +1,6 @@
 import { withAuth } from "@/lib/auth";
 import prisma from "@/lib/prisma";
-<<<<<<< HEAD
+import { NextResponse } from "next/server";
 import z from "@/lib/zod";
 import { DubApiError, handleAndReturnErrorResponse } from "@/lib/errors";
 
@@ -16,9 +16,7 @@
 const removeUserSchema = z.object({
   userId: z.string().min(1),
 });
-=======
-import { NextResponse } from "next/server";
->>>>>>> 77c2d079
+
 
 // GET /api/projects/[slug]/users – get users for a specific project
 export const GET = withAuth(async ({ project }) => {

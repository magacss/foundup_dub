--- conflicted
+++ resolved
@@ -1,6 +1,6 @@
 import { withAuth } from "@/lib/auth";
 import jackson from "@/lib/jackson";
-<<<<<<< HEAD
+import { NextResponse } from "next/server";
 import { DubApiError, handleAndReturnErrorResponse } from "@/lib/errors";
 import z from "@/lib/zod";
 
@@ -12,9 +12,6 @@
 const deleteDirectorySchema = z.object({
   directoryId: z.string().min(1),
 });
-=======
-import { NextResponse } from "next/server";
->>>>>>> 77c2d079
 
 // GET /api/projects/[slug]/scim – get all SCIM directories
 export const GET = withAuth(async ({ project }) => {
@@ -85,17 +82,12 @@
         directoryId,
       );
 
-<<<<<<< HEAD
       if (error) {
         throw new DubApiError({
           code: "bad_request",
           message: error.message,
         });
       }
-=======
-    const response =
-      await directorySyncController.directories.delete(directoryId);
->>>>>>> 77c2d079
 
       return NextResponse.json(data);
     } catch (err) {

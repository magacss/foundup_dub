import { VALID_ANALYTICS_ENDPOINTS } from "@/lib/analytics/constants";
import { getAnalytics } from "@/lib/analytics/get-analytics";
import { validDateRangeForPlan } from "@/lib/analytics/utils";
import { getDomainOrThrow } from "@/lib/api/domains/get-domain-or-throw";
import { getLinkOrThrow } from "@/lib/api/links/get-link-or-throw";
import { throwIfClicksUsageExceeded } from "@/lib/api/links/usage-checks";
import { withWorkspace } from "@/lib/auth";
import {
  analyticsPathParamsSchema,
  analyticsQuerySchema,
} from "@/lib/zod/schemas/analytics";
import { Link } from "@prisma/client";
import { NextResponse } from "next/server";

// GET /api/analytics – get analytics
export const GET = withWorkspace(
  async ({ params, searchParams, workspace }) => {
    throwIfClicksUsageExceeded(workspace);

    let { eventType: oldEvent, endpoint: oldType } =
      analyticsPathParamsSchema.parse(params);

    // for backwards compatibility (we used to support /analytics/[endpoint] as well)
    if (!oldType && oldEvent && VALID_ANALYTICS_ENDPOINTS.includes(oldEvent)) {
      oldType = oldEvent;
      oldEvent = undefined;
    }

    const parsedParams = analyticsQuerySchema.parse(searchParams);

    let {
      event,
      groupBy,
      interval,
      start,
      end,
      linkId,
      externalId,
      domain,
      key,
    } = parsedParams;
    let link: Link | null = null;

    if (domain) {
      await getDomainOrThrow({ workspace, domain });
    }

    if (linkId || externalId || (domain && key)) {
      link = await getLinkOrThrow({
        workspace: workspace,
        linkId,
        externalId,
        domain,
        key,
      });
    }

    event = oldEvent || event;
    groupBy = oldType || groupBy;

    validDateRangeForPlan({
      plan: workspace.plan,
      interval,
      start,
      end,
      throwError: true,
    });

    // Identify the request is from deprecated clicks endpoint
    // (/api/analytics/clicks)
    // (/api/analytics/count)
    // (/api/analytics/clicks/clicks)
    // (/api/analytics/clicks/count)
    const isDeprecatedClicksEndpoint =
      oldEvent === "clicks" || oldType === "count";

    const response = await getAnalytics({
      ...parsedParams,
      event,
      groupBy,
      ...(link && { linkId: link.id }),
      workspaceId: workspace.id,
      isDeprecatedClicksEndpoint,
    });

    return NextResponse.json(response);
  },
<<<<<<< HEAD
  {
    needNotExceededClicks: true,
    requiredScopes: ["analytics.read"],
  },
=======
>>>>>>> ef0fd98b
);<|MERGE_RESOLUTION|>--- conflicted
+++ resolved
@@ -85,11 +85,7 @@
 
     return NextResponse.json(response);
   },
-<<<<<<< HEAD
   {
-    needNotExceededClicks: true,
     requiredScopes: ["analytics.read"],
   },
-=======
->>>>>>> ef0fd98b
 );
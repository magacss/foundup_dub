--- conflicted
+++ resolved
@@ -67,19 +67,11 @@
         }
       }
 
-<<<<<<< HEAD
       const { link, error, code } = await processLink({
         payload: body as LinkWithTagIdsProps,
         project,
-        userId: session.user.id,
+        ...(session && { userId: session.user.id }),
       });
-=======
-    const { link, error, status } = await processLink({
-      payload: body,
-      project,
-      ...(session && { userId: session.user.id }),
-    });
->>>>>>> c21068da
 
       if (error) {
         throw new DubApiError({

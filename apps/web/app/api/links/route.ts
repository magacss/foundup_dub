--- conflicted
+++ resolved
@@ -72,13 +72,8 @@
     }
 
     const { link, error, code } = await processLink({
-<<<<<<< HEAD
       payload: body,
-      project,
-=======
-      payload: body as LinkWithTagIdsProps,
       workspace,
->>>>>>> be012aa4
       ...(session && { userId: session.user.id }),
     });
 

import { getLinksCount } from "@/lib/api/links";
import { withWorkspace } from "@/lib/auth";
import { getLinksCountQuerySchema } from "@/lib/zod/schemas";
import { getSearchParamsWithArray } from "@dub/utils";
import { NextResponse } from "next/server";

// GET /api/links/count – get the number of links for a workspace
<<<<<<< HEAD
export const GET = withAuth(async ({ req, headers, workspace }) => {
  const searchParams = getSearchParamsWithArray(req.url);
  const { userId, ...params } = getLinksCountQuerySchema.parse(searchParams);
=======
export const GET = withWorkspace(
  async ({ headers, searchParams, workspace }) => {
    const { userId, ...params } = getLinksCountQuerySchema.parse(searchParams);
>>>>>>> 9ac96f6e

    const count = await getLinksCount({
      searchParams: params,
      workspaceId: workspace.id,
      userId,
    });

    return NextResponse.json(count, {
      headers,
    });
  },
);<|MERGE_RESOLUTION|>--- conflicted
+++ resolved
@@ -1,19 +1,12 @@
 import { getLinksCount } from "@/lib/api/links";
 import { withWorkspace } from "@/lib/auth";
 import { getLinksCountQuerySchema } from "@/lib/zod/schemas";
-import { getSearchParamsWithArray } from "@dub/utils";
 import { NextResponse } from "next/server";
 
 // GET /api/links/count – get the number of links for a workspace
-<<<<<<< HEAD
-export const GET = withAuth(async ({ req, headers, workspace }) => {
-  const searchParams = getSearchParamsWithArray(req.url);
-  const { userId, ...params } = getLinksCountQuerySchema.parse(searchParams);
-=======
 export const GET = withWorkspace(
   async ({ headers, searchParams, workspace }) => {
     const { userId, ...params } = getLinksCountQuerySchema.parse(searchParams);
->>>>>>> 9ac96f6e
 
     const count = await getLinksCount({
       searchParams: params,

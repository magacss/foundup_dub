import { DubApiError, ErrorCodes } from "@/lib/api/errors";
import { deleteLink, editLink, processLink } from "@/lib/api/links";
import { withAuth } from "@/lib/auth";
import prisma from "@/lib/prisma";
import { NewLinkProps } from "@/lib/types";
import { updateLinkBodySchema } from "@/lib/zod/schemas/links";
import { NextResponse } from "next/server";

// GET /api/links/[linkId] – get a link
export const GET = withAuth(async ({ headers, link }) => {
  if (!link) {
    throw new DubApiError({
      code: "not_found",
      message: "Link not found.",
    });
  }

  const tags = await prisma.tag.findMany({
    where: {
      links: {
        some: {
          linkId: link.id,
        },
      },
    },
    select: {
      id: true,
      name: true,
      color: true,
    },
  });
  return NextResponse.json(
    {
      ...link,
      tagId: tags?.[0]?.id ?? null, // backwards compatibility
      tags,
    },
    {
      headers,
    },
  );
});

// PUT /api/links/[linkId] – update a link
export const PUT = withAuth(async ({ req, headers, workspace, link }) => {
  if (!link) {
    throw new DubApiError({
      code: "not_found",
      message: "Link not found.",
    });
  }

  const body = updateLinkBodySchema.parse(await req.json());

  // Add body onto existing link but maintain NewLinkProps form for processLink
  const updatedLink = {
    ...link,
    expiresAt:
      link.expiresAt instanceof Date
        ? link.expiresAt.toISOString()
        : link.expiresAt,
    geo: link.geo as NewLinkProps["geo"],
    ...body,
  };

  if (updatedLink.projectId !== link?.projectId) {
    throw new DubApiError({
      code: "forbidden",
      message:
        "Transferring links to another workspace is only allowed via the /links/[linkId]transfer endpoint.",
    });
  }

  const {
    link: processedLink,
    error,
    code,
  } = await processLink({
    payload: updatedLink,
    workspace,
    // if domain and key are the same, we don't need to check if the key exists
    skipKeyChecks:
      link.domain === updatedLink.domain &&
      link.key.toLowerCase() === updatedLink.key?.toLowerCase(),
  });

  if (error) {
    throw new DubApiError({
      code: code as ErrorCodes,
      message: error,
    });
  }

<<<<<<< HEAD
  const [response, _] = await Promise.allSettled([
    editLink({
      oldDomain: link.domain,
      oldKey: link.key,
      oldImage: link.image || undefined,
      updatedLink: processedLink,
    }),
    qstash.publishJSON({
      url: `${APP_DOMAIN_WITH_NGROK}/api/cron/links/event`,
      body: {
        linkId: link.id,
        type: "edit",
      },
    }),
    // @ts-ignore
  ]).then((results) => results.map((result) => result.value));
=======
  const response = await editLink({
    oldDomain: link.domain,
    oldKey: link.key,
    updatedLink: processedLink,
  });
>>>>>>> 63d42687

  return NextResponse.json(response, {
    headers,
  });
});

// DELETE /api/links/[linkId] – delete a link
export const DELETE = withAuth(async ({ headers, link }) => {
  const response = await deleteLink(link!.id);
  return NextResponse.json(response[0], {
    headers,
  });
});<|MERGE_RESOLUTION|>--- conflicted
+++ resolved
@@ -91,30 +91,11 @@
     });
   }
 
-<<<<<<< HEAD
-  const [response, _] = await Promise.allSettled([
-    editLink({
-      oldDomain: link.domain,
-      oldKey: link.key,
-      oldImage: link.image || undefined,
-      updatedLink: processedLink,
-    }),
-    qstash.publishJSON({
-      url: `${APP_DOMAIN_WITH_NGROK}/api/cron/links/event`,
-      body: {
-        linkId: link.id,
-        type: "edit",
-      },
-    }),
-    // @ts-ignore
-  ]).then((results) => results.map((result) => result.value));
-=======
   const response = await editLink({
     oldDomain: link.domain,
     oldKey: link.key,
     updatedLink: processedLink,
   });
->>>>>>> 63d42687
 
   return NextResponse.json(response, {
     headers,

import { deleteLink, editLink, processLink } from "@/lib/api/links";
import { withAuth } from "@/lib/auth";
import { qstash } from "@/lib/cron";
<<<<<<< HEAD
import { DubApiError, handleAndReturnErrorResponse } from "@/lib/errors";
import { createLinkBodySchema } from "@/lib/zod/schemas/links";
=======
import { APP_DOMAIN_WITH_NGROK } from "@dub/utils";
import { NextResponse } from "next/server";
>>>>>>> 77c2d079

// GET /api/links/[linkId] – get a link
export const GET = withAuth(async ({ headers, link }) => {
  // link is guaranteed to exist because if not we will return 404
  return NextResponse.json(link!, {
    headers,
  });
});

// PUT /api/links/[linkId] – update a link
export const PUT = withAuth(async ({ req, headers, project, link }) => {
  try {
    const body = createLinkBodySchema.parse(await req.json());

    const updatedLink = {
      ...link,
      ...body,
    };

    if (updatedLink.projectId !== link?.projectId) {
      throw new DubApiError({
        code: "forbidden",
        message: "Transferring links to another project is not yet supported.",
      });
    }

    const { link: processedLink } = await processLink({
      payload: updatedLink as any, // TODO: fix types
      project,
    });

    const [response, _] = await Promise.allSettled([
      editLink({
        // link is guaranteed to exist because if not we will return 404
        domain: link!.domain,
        key: link!.key,
        updatedLink: processedLink as any, // TODO: fix types
      }),
      qstash.publishJSON({
        url: `${APP_DOMAIN_WITH_NGROK}/api/cron/links/event`,
        body: {
          linkId: link!.id,
          type: "edit",
        },
      }),
      // @ts-ignore
    ]).then((results) => results.map((result) => result.value));

    if (response === null) {
      throw new DubApiError({
        code: "conflict",
        message: "Duplicate key: This short link already exists.",
      });
    }

    return NextResponse.json(response, {
      headers,
    });
  } catch (err) {
    return handleAndReturnErrorResponse(err, headers);
  }
});

// DELETE /api/links/[linkId] – delete a link
export const DELETE = withAuth(async ({ headers, link }) => {
  // link is guaranteed to exist because if not we will return 404
  const response = await deleteLink(link!);

  return NextResponse.json(response[0], {
    headers,
  });
});<|MERGE_RESOLUTION|>--- conflicted
+++ resolved
@@ -1,13 +1,11 @@
 import { deleteLink, editLink, processLink } from "@/lib/api/links";
 import { withAuth } from "@/lib/auth";
 import { qstash } from "@/lib/cron";
-<<<<<<< HEAD
+import { APP_DOMAIN_WITH_NGROK } from "@dub/utils";
+import { NextResponse } from "next/server";
 import { DubApiError, handleAndReturnErrorResponse } from "@/lib/errors";
 import { createLinkBodySchema } from "@/lib/zod/schemas/links";
-=======
-import { APP_DOMAIN_WITH_NGROK } from "@dub/utils";
-import { NextResponse } from "next/server";
->>>>>>> 77c2d079
+import { LinkProps } from "@/lib/types";
 
 // GET /api/links/[linkId] – get a link
 export const GET = withAuth(async ({ headers, link }) => {
@@ -34,10 +32,19 @@
       });
     }
 
-    const { link: processedLink } = await processLink({
-      payload: updatedLink as any, // TODO: fix types
+    const {
+      link: processedLink,
+      error,
+      status,
+    } = await processLink({
+      payload: updatedLink as LinkProps,
       project,
     });
+  
+    // TODO: handle error
+    if (error) {
+      return new Response(error, { status, headers });
+    }
 
     const [response, _] = await Promise.allSettled([
       editLink({

import { DubApiError, ErrorCodes } from "@/lib/api/errors";
import { deleteLink, editLink, processLink } from "@/lib/api/links";
import { withAuth } from "@/lib/auth";
import prisma from "@/lib/prisma";
<<<<<<< HEAD
import { NewLinkProps } from "@/lib/types";
import { updateLinkBodySchema } from "@/lib/zod/schemas/links";
=======
import { LinkWithTagIdsProps } from "@/lib/types";
import { updateLinkBodySchema } from "@/lib/zod/schemas";
>>>>>>> 9a0ccd8b
import { NextResponse } from "next/server";

// GET /api/links/[linkId] – get a link
export const GET = withAuth(async ({ headers, link }) => {
  if (!link) {
    throw new DubApiError({
      code: "not_found",
      message: "Link not found.",
    });
  }

  const tags = await prisma.tag.findMany({
    where: {
      links: {
        some: {
          linkId: link.id,
        },
      },
    },
    select: {
      id: true,
      name: true,
      color: true,
    },
  });
  return NextResponse.json(
    {
      ...link,
      tagId: tags?.[0]?.id ?? null, // backwards compatibility
      tags,
    },
    {
      headers,
    },
  );
});

// PUT /api/links/[linkId] – update a link
export const PUT = withAuth(async ({ req, headers, workspace, link }) => {
  if (!link) {
    throw new DubApiError({
      code: "not_found",
      message: "Link not found.",
    });
  }

  const body = updateLinkBodySchema.parse(await req.json());

  // Add body onto existing link but maintain NewLinkProps form for processLink
  const updatedLink = {
    ...link,
    expiresAt:
      link.expiresAt instanceof Date
        ? link.expiresAt.toISOString()
        : link.expiresAt,
    geo: link.geo as NewLinkProps["geo"],
    ...body,
  };

  if (updatedLink.projectId !== link?.projectId) {
    throw new DubApiError({
      code: "forbidden",
      message:
        "Transferring links to another workspace is only allowed via the /links/[linkId]transfer endpoint.",
    });
  }

  const {
    link: processedLink,
    error,
    code,
  } = await processLink({
    payload: updatedLink,
    workspace,
    // if domain and key are the same, we don't need to check if the key exists
    skipKeyChecks:
      link.domain === updatedLink.domain &&
      link.key.toLowerCase() === updatedLink.key?.toLowerCase(),
  });

  if (error) {
    throw new DubApiError({
      code: code as ErrorCodes,
      message: error,
    });
  }

  const response = await editLink({
    oldDomain: link.domain,
    oldKey: link.key,
    updatedLink: processedLink,
  });

  return NextResponse.json(response, {
    headers,
  });
});

// DELETE /api/links/[linkId] – delete a link
export const DELETE = withAuth(async ({ headers, link }) => {
  await deleteLink(link!.id);

  return NextResponse.json(
    { id: link?.id },
    {
      headers,
    },
  );
});<|MERGE_RESOLUTION|>--- conflicted
+++ resolved
@@ -2,13 +2,8 @@
 import { deleteLink, editLink, processLink } from "@/lib/api/links";
 import { withAuth } from "@/lib/auth";
 import prisma from "@/lib/prisma";
-<<<<<<< HEAD
 import { NewLinkProps } from "@/lib/types";
-import { updateLinkBodySchema } from "@/lib/zod/schemas/links";
-=======
-import { LinkWithTagIdsProps } from "@/lib/types";
 import { updateLinkBodySchema } from "@/lib/zod/schemas";
->>>>>>> 9a0ccd8b
 import { NextResponse } from "next/server";
 
 // GET /api/links/[linkId] – get a link

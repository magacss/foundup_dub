<<<<<<< HEAD
import { createId } from "@/lib/api/utils";
import { prisma } from "@dub/prisma";
=======
import { createSalesPayout } from "@/lib/partners/create-sales-payout";
import { prisma } from "@/lib/prisma";
>>>>>>> 1e2a76f9

// Payout are calcuated at the end of the month
export const processMonthlyPartnerPayouts = async () => {
  const partners = await prisma.programEnrollment.findMany({
    where: {
      status: "approved",
    },
  });

  if (!partners.length) {
    return;
  }

  const currentDate = new Date();

  const periodStart = new Date(
    currentDate.getFullYear(),
    currentDate.getMonth(),
    1,
  );

  const periodEnd = new Date(
    currentDate.getFullYear(),
    currentDate.getMonth() + 1,
    0,
  );

  // TODO:
  // We need a batter way to handle this recursively
  for (const { programId, partnerId } of partners) {
    await createSalesPayout({
      programId,
      partnerId,
      periodStart,
      periodEnd,
    });
  }
};<|MERGE_RESOLUTION|>--- conflicted
+++ resolved
@@ -1,10 +1,5 @@
-<<<<<<< HEAD
-import { createId } from "@/lib/api/utils";
+import { createSalesPayout } from "@/lib/partners/create-sales-payout";
 import { prisma } from "@dub/prisma";
-=======
-import { createSalesPayout } from "@/lib/partners/create-sales-payout";
-import { prisma } from "@/lib/prisma";
->>>>>>> 1e2a76f9
 
 // Payout are calcuated at the end of the month
 export const processMonthlyPartnerPayouts = async () => {

--- conflicted
+++ resolved
@@ -162,13 +162,8 @@
       // delete tags that have no links
       prisma.tag.deleteMany({
         where: {
-<<<<<<< HEAD
-          projectId,
+          projectId: workspaceId,
           links: {
-=======
-          projectId: workspaceId,
-          linksNew: {
->>>>>>> be012aa4
             none: {},
           },
         },

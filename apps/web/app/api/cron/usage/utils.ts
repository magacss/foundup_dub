--- conflicted
+++ resolved
@@ -117,13 +117,8 @@
       ) {
         const topLinks =
           project.usage > 0
-<<<<<<< HEAD
-            ? getStats({
+            ? await getStats({
                 projectId: project.id,
-=======
-            ? await getStats({
-                domain: project.domains.map((domain) => domain.slug).join(","),
->>>>>>> 3b5c438b
                 endpoint: "top_links",
                 interval: "30d",
               }).then((data) =>

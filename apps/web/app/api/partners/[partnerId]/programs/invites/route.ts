--- conflicted
+++ resolved
@@ -1,11 +1,6 @@
 import { withPartner } from "@/lib/auth/partner";
-<<<<<<< HEAD
-import { ProgramInviteSchema } from "@/lib/zod/schemas/programs";
+import { PartnerProgramInviteSchema } from "@/lib/zod/schemas/programs";
 import { prisma } from "@dub/prisma";
-=======
-import { prisma } from "@/lib/prisma";
-import { PartnerProgramInviteSchema } from "@/lib/zod/schemas/programs";
->>>>>>> b673857f
 import { NextResponse } from "next/server";
 import { z } from "zod";
 

--- conflicted
+++ resolved
@@ -1,10 +1,5 @@
-<<<<<<< HEAD
-import { REFERRAL_SIGNUPS_MAX } from "@/lib/referrals/constants";
+import { REFERRAL_SIGNUPS_MAX } from "@/lib/embed/constants";
 import { prisma } from "@dub/prisma";
-=======
-import { REFERRAL_SIGNUPS_MAX } from "@/lib/embed/constants";
-import { prisma } from "@/lib/prisma";
->>>>>>> 92c9abe0
 import { LeadCreatedEvent } from "dub/models/components";
 import NewReferralSignup from "emails/new-referral-signup";
 import { sendEmailViaResend } from "emails/send-via-resend";

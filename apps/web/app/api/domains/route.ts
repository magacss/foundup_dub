import { addDomainToVercel, validateDomain } from "@/lib/api/domains";
import { DubApiError, exceededLimitError } from "@/lib/api/errors";
import { createLink, transformLink } from "@/lib/api/links";
import { createId, parseRequestBody } from "@/lib/api/utils";
import { withWorkspace } from "@/lib/auth";
<<<<<<< HEAD
=======
import { prisma } from "@/lib/prisma";
import { storage } from "@/lib/storage";
>>>>>>> 92c9abe0
import {
  createDomainBodySchema,
  DomainSchema,
  getDomainsQuerySchemaExtended,
} from "@/lib/zod/schemas/domains";
<<<<<<< HEAD
import { prisma } from "@dub/prisma";
import { DEFAULT_LINK_PROPS } from "@dub/utils";
=======
import { combineWords, DEFAULT_LINK_PROPS, nanoid } from "@dub/utils";
>>>>>>> 92c9abe0
import { NextResponse } from "next/server";

// GET /api/domains – get all domains for a workspace
export const GET = withWorkspace(
  async ({ workspace, searchParams }) => {
    const { search, archived, page, pageSize, includeLink } =
      getDomainsQuerySchemaExtended.parse(searchParams);

    const domains = await prisma.domain.findMany({
      where: {
        projectId: workspace.id,
        archived,
        ...(search && {
          slug: {
            contains: search,
          },
        }),
      },
      include: {
        registeredDomain: true,
        ...(includeLink && {
          links: {
            where: {
              key: "_root",
            },
            include: {
              tags: {
                select: {
                  tag: {
                    select: {
                      id: true,
                      name: true,
                      color: true,
                    },
                  },
                },
              },
            },
          },
        }),
      },
      take: pageSize,
      skip: (page - 1) * pageSize,
    });

    const response = domains.map((domain) => ({
      ...DomainSchema.parse(domain),
      ...(includeLink &&
        domain.links.length > 0 && {
          link: transformLink({
            ...domain.links[0],
            tags: domain.links[0]["tags"].map((tag) => tag),
          }),
        }),
    }));

    return NextResponse.json(response);
  },
  {
    requiredPermissions: ["domains.read"],
  },
);

// POST /api/domains - add a domain
export const POST = withWorkspace(
  async ({ req, workspace, session }) => {
    const body = await parseRequestBody(req);
    const { slug, logo, expiredUrl, notFoundUrl, placeholder } =
      createDomainBodySchema.parse(body);

    const totalDomains = await prisma.domain.count({
      where: {
        projectId: workspace.id,
      },
    });

    if (totalDomains >= workspace.domainsLimit) {
      return new Response(
        exceededLimitError({
          plan: workspace.plan,
          limit: workspace.domainsLimit,
          type: "domains",
        }),
        { status: 403 },
      );
    }

    if (workspace.plan === "free") {
      if (logo || expiredUrl || notFoundUrl) {
        const proFeaturesString = combineWords(
          [
            logo && "custom QR code logos",
            expiredUrl && "default expiration URLs",
            notFoundUrl && "not found URLs",
          ].filter(Boolean) as string[],
        );

        throw new DubApiError({
          code: "forbidden",
          message: `You can only set ${proFeaturesString} on a Pro plan and above. Upgrade to Pro to use these features.`,
        });
      }
    }

    const validDomain = await validateDomain(slug);

    if (validDomain.error && validDomain.code) {
      throw new DubApiError({
        code: validDomain.code,
        message: validDomain.error,
      });
    }

    const vercelResponse = await addDomainToVercel(slug);

    if (
      vercelResponse.error &&
      vercelResponse.error.code !== "domain_already_in_use" // ignore this error
    ) {
      return new Response(vercelResponse.error.message, { status: 422 });
    }

    const domainId = createId({ prefix: "dom_" });

    const logoUploaded = logo
      ? await storage.upload(`domains/${domainId}/logo_${nanoid(7)}`, logo)
      : null;

    const [domainRecord, _] = await Promise.all([
      prisma.domain.create({
        data: {
          id: domainId,
          slug: slug,
          projectId: workspace.id,
          primary: totalDomains === 0,
          ...(placeholder && { placeholder }),
          expiredUrl,
          notFoundUrl,
          ...(logoUploaded && { logo: logoUploaded.url }),
        },
      }),

      createLink({
        ...DEFAULT_LINK_PROPS,
        domain: slug,
        key: "_root",
        url: "",
        tags: undefined,
        userId: session.user.id,
        projectId: workspace.id,
      }),
    ]);

    return NextResponse.json(
      DomainSchema.parse({
        ...domainRecord,
        registeredDomain: null,
      }),
      {
        status: 201,
      },
    );
  },
  {
    requiredPermissions: ["domains.write"],
  },
);<|MERGE_RESOLUTION|>--- conflicted
+++ resolved
@@ -3,22 +3,14 @@
 import { createLink, transformLink } from "@/lib/api/links";
 import { createId, parseRequestBody } from "@/lib/api/utils";
 import { withWorkspace } from "@/lib/auth";
-<<<<<<< HEAD
-=======
-import { prisma } from "@/lib/prisma";
 import { storage } from "@/lib/storage";
->>>>>>> 92c9abe0
 import {
   createDomainBodySchema,
   DomainSchema,
   getDomainsQuerySchemaExtended,
 } from "@/lib/zod/schemas/domains";
-<<<<<<< HEAD
 import { prisma } from "@dub/prisma";
-import { DEFAULT_LINK_PROPS } from "@dub/utils";
-=======
 import { combineWords, DEFAULT_LINK_PROPS, nanoid } from "@dub/utils";
->>>>>>> 92c9abe0
 import { NextResponse } from "next/server";
 
 // GET /api/domains – get all domains for a workspace

--- conflicted
+++ resolved
@@ -33,8 +33,13 @@
     const { slug, placeholder, expiredUrl } =
       createDomainBodySchema.parse(body);
 
-<<<<<<< HEAD
-    if (workspace.domains.length >= workspace.domainsLimit) {
+    const totalDomains = await prisma.domain.count({
+      where: {
+        projectId: workspace.id,
+      },
+    });
+
+    if (totalDomains >= workspace.domainsLimit) {
       return new Response(
         exceededLimitError({
           plan: workspace.plan,
@@ -44,24 +49,6 @@
         { status: 403 },
       );
     }
-=======
-  const totalDomains = await prisma.domain.count({
-    where: {
-      projectId: workspace.id,
-    },
-  });
-
-  if (totalDomains >= workspace.domainsLimit) {
-    return new Response(
-      exceededLimitError({
-        plan: workspace.plan,
-        limit: workspace.domainsLimit,
-        type: "domains",
-      }),
-      { status: 403 },
-    );
-  }
->>>>>>> ef0fd98b
 
     if (workspace.plan === "free" && expiredUrl) {
       throw new DubApiError({
@@ -89,31 +76,17 @@
       return new Response(vercelResponse.error.message, { status: 422 });
     }
 
-<<<<<<< HEAD
     const domainRecord = await prisma.domain.create({
       data: {
         slug: slug,
         projectId: workspace.id,
-        primary: workspace.domains.length === 0,
+        primary: totalDomains === 0,
         ...(placeholder && { placeholder }),
         ...(workspace.plan !== "free" && {
           expiredUrl,
         }),
       },
     });
-=======
-  const domainRecord = await prisma.domain.create({
-    data: {
-      slug: slug,
-      projectId: workspace.id,
-      primary: totalDomains === 0,
-      ...(placeholder && { placeholder }),
-      ...(workspace.plan !== "free" && {
-        expiredUrl,
-      }),
-    },
-  });
->>>>>>> ef0fd98b
 
     return NextResponse.json(DomainSchema.parse(domainRecord), {
       status: 201,

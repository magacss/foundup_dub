<<<<<<< HEAD
import { addDomainToVercel, validateDomain } from "@/lib/api/domains";
import { addDomain } from "@/lib/api/domains/add-domain";
import { transformDomain } from "@/lib/api/domains/transform-domain";
import { exceededLimitError } from "@/lib/api/errors";
=======
import {
  addDomainToVercel,
  setRootDomain,
  validateDomain,
} from "@/lib/api/domains";
import { DubApiError, exceededLimitError } from "@/lib/api/errors";
>>>>>>> fa022920
import { parseRequestBody } from "@/lib/api/utils";
import { withWorkspace } from "@/lib/auth";
import { prisma } from "@/lib/prisma";
import { addDomainBodySchema } from "@/lib/zod/schemas/domains";
import { NextResponse } from "next/server";

// GET /api/domains – get all domains for a workspace
export const GET = withWorkspace(async ({ workspace }) => {
  const domains = await prisma.domain.findMany({
    where: {
      projectId: workspace.id,
    },
    include: {
      links: {
        select: {
          url: true,
          rewrite: true,
          clicks: true,
          expiredUrl: true,
          noindex: true,
        },
      },
    },
  });

  const result = domains.map((domain) => {
    const domainRecord = transformDomain(domain);

    return {
      ...domainRecord,
      url: domainRecord.target,
    };
  });

  return NextResponse.json(result);
});

// POST /api/domains - add a domain
export const POST = withWorkspace(async ({ req, workspace, session }) => {
  const body = await parseRequestBody(req);
  const payload = addDomainBodySchema.parse(body);

  const { slug } = payload;

  if (workspace.domains.length >= workspace.domainsLimit) {
    return new Response(
      exceededLimitError({
        plan: workspace.plan,
        limit: workspace.domainsLimit,
        type: "domains",
      }),
      { status: 403 },
    );
  }

  const validDomain = await validateDomain(slug);

  if (validDomain.error && validDomain.code) {
    throw new DubApiError({
      code: validDomain.code,
      message: validDomain.error,
    });
  }

  const vercelResponse = await addDomainToVercel(slug);

  if (
    vercelResponse.error &&
    vercelResponse.error.code !== "domain_already_in_use" // ignore this error
  ) {
    return new Response(vercelResponse.error.message, { status: 422 });
  }

  /* 
    If the domain is being added, we need to:
      1. Add the domain to Vercel
      2. If there's a landing page set, update the root domain in Redis
      3. If the workspace has no domains (meaning this is the first domain added), set it as primary
  */
  const domainRecord = await addDomain({
    ...payload,
    workspace,
    userId: session.user.id,
  });

  return NextResponse.json(domainRecord, {
    status: 201,
  });
});<|MERGE_RESOLUTION|>--- conflicted
+++ resolved
@@ -1,16 +1,7 @@
-<<<<<<< HEAD
 import { addDomainToVercel, validateDomain } from "@/lib/api/domains";
 import { addDomain } from "@/lib/api/domains/add-domain";
 import { transformDomain } from "@/lib/api/domains/transform-domain";
-import { exceededLimitError } from "@/lib/api/errors";
-=======
-import {
-  addDomainToVercel,
-  setRootDomain,
-  validateDomain,
-} from "@/lib/api/domains";
 import { DubApiError, exceededLimitError } from "@/lib/api/errors";
->>>>>>> fa022920
 import { parseRequestBody } from "@/lib/api/utils";
 import { withWorkspace } from "@/lib/auth";
 import { prisma } from "@/lib/prisma";

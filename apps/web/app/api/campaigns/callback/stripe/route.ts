<<<<<<< HEAD
import { prisma } from "@/lib/prisma";
=======
import { prismaEdge } from "@/lib/prisma/edge";
>>>>>>> 3b76298c
import z from "@/lib/zod";
import { getSearchParams } from "@dub/utils";
import { redirect } from "next/navigation";
import { NextRequest } from "next/server";

const schema = z.object({
  state: z.string(),
  stripe_user_id: z.string(),
});

export const runtime = "edge";

export const GET = async (req: NextRequest) => {
  const { state: workspaceId, stripe_user_id: stripeConnectId } = schema.parse(
    getSearchParams(req.url),
  );

  // TODO:
  // Create a unique state before redirecting to Stripe (and store it in the Redis)
  // And validate it here

  const workspace = await prismaEdge.project.update({
    where: {
      id: workspaceId.replace("ws_", ""),
    },
    data: {
      stripeConnectId,
    },
  });

  redirect(`/${workspace.slug}`);
};<|MERGE_RESOLUTION|>--- conflicted
+++ resolved
@@ -1,8 +1,4 @@
-<<<<<<< HEAD
-import { prisma } from "@/lib/prisma";
-=======
 import { prismaEdge } from "@/lib/prisma/edge";
->>>>>>> 3b76298c
 import z from "@/lib/zod";
 import { getSearchParams } from "@dub/utils";
 import { redirect } from "next/navigation";

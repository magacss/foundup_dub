--- conflicted
+++ resolved
@@ -8,11 +8,7 @@
 import { HeroBackground } from "@/ui/partners/hero-background";
 import { ProgramRewardList } from "@/ui/partners/program-reward-list";
 import { ThreeDots } from "@/ui/shared/icons";
-<<<<<<< HEAD
-import { PayoutStatus, Program } from "@dub/prisma/client";
-=======
-import { Link, Program } from "@dub/prisma/client";
->>>>>>> 4769baca
+import { Program } from "@dub/prisma/client";
 import {
   Button,
   Check,
@@ -32,11 +28,7 @@
 import { ReferralsEmbedEarningsSummary } from "./earnings-summary";
 import { ReferralsEmbedFAQ } from "./faq";
 import { ReferralsEmbedLeaderboard } from "./leaderboard";
-<<<<<<< HEAD
 import ReferralsEmbedLinks from "./links";
-import { ReferralsEmbedPayouts } from "./payouts";
-=======
->>>>>>> 4769baca
 import { ReferralsEmbedQuickstart } from "./quickstart";
 import { ReferralsEmbedResources } from "./resources";
 import { ThemeOptions } from "./theme-options";
@@ -105,17 +97,14 @@
     if (!tabs.includes(selectedTab)) setSelectedTab(tabs[0]);
   }, [tabs, selectedTab]);
 
-<<<<<<< HEAD
   const shortLinkDomain = program.domain || "";
   const destinationDomain = program.url
     ? getDomainWithoutWWW(program.url)!
     : "";
-=======
   const partnerLink = constructPartnerLink({
     program,
     linkKey: links[0].key,
   });
->>>>>>> 4769baca
 
   return (
     <div

--- conflicted
+++ resolved
@@ -19,19 +19,8 @@
   QRCode,
   Twitter,
 } from "@dub/ui/src/icons";
-<<<<<<< HEAD
-import {
-  cn,
-  currencyFormatter,
-  fetcher,
-  getPrettyUrl,
-  nFormatter,
-} from "@dub/utils";
-=======
 import { cn, fetcher, getPrettyUrl } from "@dub/utils";
-import { Link, Program } from "@prisma/client";
 import { motion } from "framer-motion";
->>>>>>> 1e2a76f9
 import { CSSProperties, useState } from "react";
 import useSWR from "swr";
 import { Activity } from "../activity";

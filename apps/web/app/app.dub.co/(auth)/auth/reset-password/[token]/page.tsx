<<<<<<< HEAD
=======
import { prisma } from "@/lib/prisma";
import { ResetPasswordForm } from "@/ui/auth/reset-password-form";
>>>>>>> e20dd787
import EmptyState from "@/ui/shared/empty-state";
import { prisma } from "@dub/prisma";
import { InputPassword } from "@dub/ui";

export const runtime = "nodejs";

interface Props {
  params: {
    token: string;
  };
}

export default async function ResetPasswordPage({ params: { token } }: Props) {
  const validToken = await isValidToken(token);

  if (!validToken) {
    return (
      <EmptyState
        icon={InputPassword}
        title="Invalid Reset Token"
        description="The password reset token is invalid or expired. Please request a new one."
      />
    );
  }

  return (
    <div className="relative z-10 my-10 flex min-h-full w-full items-center justify-center">
      <div className="mx-auto w-full max-w-md overflow-hidden border-y border-gray-200 sm:rounded-2xl sm:border sm:shadow-xl">
        <div className="flex flex-col items-center justify-center space-y-3 border-b border-gray-200 bg-white px-4 py-6 pt-8 text-center sm:px-16">
          <h3 className="text-xl font-semibold">Reset your password</h3>
          <p className="text-sm text-gray-500">
            Enter new password for your account.
          </p>
        </div>
        <div className="flex flex-col gap-3 bg-gray-50 px-4 py-8 sm:px-16">
          <ResetPasswordForm />
        </div>
      </div>
    </div>
  );
}

const isValidToken = async (token: string) => {
  const resetToken = await prisma.passwordResetToken.findUnique({
    where: {
      token,
      expires: {
        gte: new Date(),
      },
    },
    select: {
      token: true,
    },
  });

  return !!resetToken;
};<|MERGE_RESOLUTION|>--- conflicted
+++ resolved
@@ -1,8 +1,4 @@
-<<<<<<< HEAD
-=======
-import { prisma } from "@/lib/prisma";
 import { ResetPasswordForm } from "@/ui/auth/reset-password-form";
->>>>>>> e20dd787
 import EmptyState from "@/ui/shared/empty-state";
 import { prisma } from "@dub/prisma";
 import { InputPassword } from "@dub/ui";

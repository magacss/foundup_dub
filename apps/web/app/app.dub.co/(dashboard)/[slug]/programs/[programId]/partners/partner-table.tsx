"use client";

import { EnrolledPartnerProps, PartnerCounts } from "@/lib/types";
import { AnimatedEmptyState } from "@/ui/shared/animated-empty-state";
import { SearchBoxPersisted } from "@/ui/shared/search-box";
import {
  AnimatedSizeContainer,
  Filter,
  StatusBadge,
  Table,
  usePagination,
  useRouterStuff,
  useTable,
} from "@dub/ui";
import {
  CircleCheck,
  CircleHalfDottedClock,
  CircleXmark,
  Users,
} from "@dub/ui/src/icons";
import {
  COUNTRIES,
  currencyFormatter,
  DICEBEAR_AVATAR_URL,
  fetcher,
  formatDate,
} from "@dub/utils";
<<<<<<< HEAD
import { useMemo, useState } from "react";
=======
import { nFormatter } from "@dub/utils/src/functions";
import { useParams } from "next/navigation";
import { useMemo } from "react";
>>>>>>> 5a6a4bfe
import useSWR from "swr";
import { PartnerDetailsSheet } from "./partner-details-sheet";
import { usePartnerFilters } from "./use-partner-filters";

export const PartnerStatusBadges = {
  approved: {
    label: "Approved",
    variant: "success",
    className: "text-green-600 bg-green-100",
    icon: CircleCheck,
  },
  pending: {
    label: "Pending",
    variant: "pending",
    className: "text-orange-600 bg-orange-100",
    icon: CircleHalfDottedClock,
  },
  rejected: {
    label: "Rejected",
    variant: "error",
    className: "text-red-600 bg-red-100",
    icon: CircleXmark,
  },
};

export function PartnerTable() {
  const { programId } = useParams();
  const { queryParams, searchParams } = useRouterStuff();

  const sortBy = searchParams.get("sort") || "createdAt";
  const order = searchParams.get("order") === "asc" ? "asc" : "desc";

  const {
    filters,
    activeFilters,
    onSelect,
    onRemove,
    onRemoveAll,
    searchQuery,
    isFiltered,
  } = usePartnerFilters({ sortBy, order });

  const { data: partnersCounts, error: countError } = useSWR<PartnerCounts[]>(
    `/api/programs/${programId}/partners/count?${searchQuery}`,
    fetcher,
  );

  const [partnerSheetState, setPartnerSheetState] = useState<
    | { open: false; partner: EnrolledPartnerProps | null }
    | { open: true; partner: EnrolledPartnerProps }
  >({ open: false, partner: null });

  const totalPartnersCount = useMemo(
    () => partnersCounts?.reduce((acc, { _count }) => acc + _count, 0) || 0,
    [partnersCounts],
  );

  const { data: partners, error } = useSWR<EnrolledPartnerProps[]>(
    `/api/programs/${programId}/partners?${searchQuery}`,
    fetcher,
  );

  const { pagination, setPagination } = usePagination();

  const table = useTable({
    data: partners || [],
    columns: [
      {
        header: "Partner",
        cell: ({ row }) => {
          return (
            <div className="flex items-center gap-2">
              <img
                src={
                  row.original.logo ||
                  `${DICEBEAR_AVATAR_URL}${row.original.name}`
                }
                alt={row.original.name}
                className="size-5 rounded-full"
              />
              <div>{row.original.name}</div>
            </div>
          );
        },
      },
      {
        id: "createdAt",
        header: "Enrolled",
        accessorFn: (d) => formatDate(d.createdAt, { month: "short" }),
      },
      {
        header: "Status",
        cell: ({ row }) => {
          const badge = PartnerStatusBadges[row.original.status];
          return badge ? (
            <StatusBadge icon={null} variant={badge.variant}>
              {badge.label}
            </StatusBadge>
          ) : (
            "-"
          );
        },
      },
      {
        header: "Location",
        cell: ({ row }) => {
          const country = row.original.country;
          return (
            <div className="flex items-center gap-2">
              {country && (
                <img
                  alt=""
                  src={`https://flag.vercel.app/m/${country}.svg`}
                  className="h-3 w-4"
                />
              )}
              {(country ? COUNTRIES[country] : null) ?? "-"}
            </div>
          );
        },
      },
      {
        header: "Conversions",
        accessorFn: (d) =>
          d.status !== "pending"
            ? nFormatter(d.link?.sales, { full: true })
            : "-",
      },
      {
        id: "earnings",
        header: "Earnings",
        accessorFn: (d) =>
          d.status !== "pending"
            ? currencyFormatter(d.earnings / 100, {
                minimumFractionDigits: 2,
                maximumFractionDigits: 2,
              })
            : "-",
      },
    ],
    onRowClick: (row) =>
      setPartnerSheetState({ open: true, partner: row.original }),
    pagination,
    onPaginationChange: setPagination,
    sortableColumns: ["createdAt", "earnings"],
    sortBy,
    sortOrder: order,
    onSortChange: ({ sortBy, sortOrder }) =>
      queryParams({
        set: {
          ...(sortBy && { sort: sortBy }),
          ...(sortOrder && { order: sortOrder }),
        },
      }),
    thClassName: "border-l-0",
    tdClassName: "border-l-0",
    resourceName: (p) => `partner${p ? "s" : ""}`,
    rowCount: totalPartnersCount,
    loading: !partners && !error && !countError,
    error: error || countError ? "Failed to load partners" : undefined,
  });

  return (
<<<<<<< HEAD
    <>
      {partnerSheetState.partner && (
        <PartnerDetailsSheet
          isOpen={partnerSheetState.open}
          setIsOpen={(open) =>
            setPartnerSheetState((s) => ({ ...s, open }) as any)
          }
          partner={partnerSheetState.partner}
        />
      )}
      {loading || partners?.length || error ? (
        <div className="flex flex-col gap-3">
=======
    <div className="flex flex-col gap-3">
      <div>
        <div className="flex flex-col gap-3 md:flex-row md:items-center md:justify-between">
          <Filter.Select
            className="w-full md:w-fit"
            filters={filters}
            activeFilters={activeFilters}
            onSelect={onSelect}
            onRemove={onRemove}
          />
          <SearchBoxPersisted />
        </div>
        <AnimatedSizeContainer height>
>>>>>>> 5a6a4bfe
          <div>
            <div className="flex flex-col gap-3 md:flex-row md:items-center md:justify-between">
              {loading ? (
                <>
                  <div className="h-10 w-full animate-pulse rounded-md bg-neutral-200 md:w-24" />
                  <div className="h-10 w-full animate-pulse rounded-md bg-neutral-200 md:w-32" />
                </>
              ) : (
                <>
                  <Filter.Select
                    className="w-full md:w-fit"
                    filters={filters}
                    activeFilters={activeFilters}
                    onSelect={onSelect}
                    onRemove={onRemove}
                  />
                  <SearchBoxPersisted />
                </>
              )}
            </div>
            <AnimatedSizeContainer height>
              <div>
                {activeFilters.length > 0 && (
                  <div className="pt-3">
                    <Filter.List
                      filters={filters}
                      activeFilters={activeFilters}
                      onRemove={onRemove}
                      onRemoveAll={onRemoveAll}
                    />
                  </div>
                )}
              </div>
            </AnimatedSizeContainer>
          </div>
<<<<<<< HEAD
          <Table {...table} />
        </div>
      ) : (
        <AnimatedEmptyState
          title="No partners found"
          description="No partners have been added to this program yet."
          cardContent={() => (
            <>
              <OfficeBuilding className="size-4 text-neutral-700" />
=======
        </AnimatedSizeContainer>
      </div>
      {partners?.length !== 0 ? (
        <Table {...table} />
      ) : (
        <AnimatedEmptyState
          title="No partners found"
          description={
            isFiltered
              ? "No partners found for the selected filters."
              : "No partners have been added to this program yet."
          }
          cardContent={() => (
            <>
              <Users className="size-4 text-neutral-700" />
>>>>>>> 5a6a4bfe
              <div className="h-2.5 w-24 min-w-0 rounded-sm bg-neutral-200" />
            </>
          )}
        />
      )}
<<<<<<< HEAD
    </>
=======
    </div>
>>>>>>> 5a6a4bfe
  );
}<|MERGE_RESOLUTION|>--- conflicted
+++ resolved
@@ -25,13 +25,9 @@
   fetcher,
   formatDate,
 } from "@dub/utils";
-<<<<<<< HEAD
-import { useMemo, useState } from "react";
-=======
 import { nFormatter } from "@dub/utils/src/functions";
 import { useParams } from "next/navigation";
-import { useMemo } from "react";
->>>>>>> 5a6a4bfe
+import { useMemo, useState } from "react";
 import useSWR from "swr";
 import { PartnerDetailsSheet } from "./partner-details-sheet";
 import { usePartnerFilters } from "./use-partner-filters";
@@ -195,7 +191,6 @@
   });
 
   return (
-<<<<<<< HEAD
     <>
       {partnerSheetState.partner && (
         <PartnerDetailsSheet
@@ -206,94 +201,52 @@
           partner={partnerSheetState.partner}
         />
       )}
-      {loading || partners?.length || error ? (
-        <div className="flex flex-col gap-3">
-=======
-    <div className="flex flex-col gap-3">
-      <div>
-        <div className="flex flex-col gap-3 md:flex-row md:items-center md:justify-between">
-          <Filter.Select
-            className="w-full md:w-fit"
-            filters={filters}
-            activeFilters={activeFilters}
-            onSelect={onSelect}
-            onRemove={onRemove}
-          />
-          <SearchBoxPersisted />
-        </div>
-        <AnimatedSizeContainer height>
->>>>>>> 5a6a4bfe
-          <div>
-            <div className="flex flex-col gap-3 md:flex-row md:items-center md:justify-between">
-              {loading ? (
-                <>
-                  <div className="h-10 w-full animate-pulse rounded-md bg-neutral-200 md:w-24" />
-                  <div className="h-10 w-full animate-pulse rounded-md bg-neutral-200 md:w-32" />
-                </>
-              ) : (
-                <>
-                  <Filter.Select
-                    className="w-full md:w-fit"
+      <div className="flex flex-col gap-3">
+        <div>
+          <div className="flex flex-col gap-3 md:flex-row md:items-center md:justify-between">
+            <Filter.Select
+              className="w-full md:w-fit"
+              filters={filters}
+              activeFilters={activeFilters}
+              onSelect={onSelect}
+              onRemove={onRemove}
+            />
+            <SearchBoxPersisted />
+          </div>
+          <AnimatedSizeContainer height>
+            <div>
+              {activeFilters.length > 0 && (
+                <div className="pt-3">
+                  <Filter.List
                     filters={filters}
                     activeFilters={activeFilters}
-                    onSelect={onSelect}
                     onRemove={onRemove}
+                    onRemoveAll={onRemoveAll}
                   />
-                  <SearchBoxPersisted />
-                </>
+                </div>
               )}
             </div>
-            <AnimatedSizeContainer height>
-              <div>
-                {activeFilters.length > 0 && (
-                  <div className="pt-3">
-                    <Filter.List
-                      filters={filters}
-                      activeFilters={activeFilters}
-                      onRemove={onRemove}
-                      onRemoveAll={onRemoveAll}
-                    />
-                  </div>
-                )}
-              </div>
-            </AnimatedSizeContainer>
-          </div>
-<<<<<<< HEAD
+          </AnimatedSizeContainer>
+        </div>
+        {partners?.length !== 0 ? (
           <Table {...table} />
-        </div>
-      ) : (
-        <AnimatedEmptyState
-          title="No partners found"
-          description="No partners have been added to this program yet."
-          cardContent={() => (
-            <>
-              <OfficeBuilding className="size-4 text-neutral-700" />
-=======
-        </AnimatedSizeContainer>
+        ) : (
+          <AnimatedEmptyState
+            title="No partners found"
+            description={
+              isFiltered
+                ? "No partners found for the selected filters."
+                : "No partners have been added to this program yet."
+            }
+            cardContent={() => (
+              <>
+                <Users className="size-4 text-neutral-700" />
+                <div className="h-2.5 w-24 min-w-0 rounded-sm bg-neutral-200" />
+              </>
+            )}
+          />
+        )}
       </div>
-      {partners?.length !== 0 ? (
-        <Table {...table} />
-      ) : (
-        <AnimatedEmptyState
-          title="No partners found"
-          description={
-            isFiltered
-              ? "No partners found for the selected filters."
-              : "No partners have been added to this program yet."
-          }
-          cardContent={() => (
-            <>
-              <Users className="size-4 text-neutral-700" />
->>>>>>> 5a6a4bfe
-              <div className="h-2.5 w-24 min-w-0 rounded-sm bg-neutral-200" />
-            </>
-          )}
-        />
-      )}
-<<<<<<< HEAD
     </>
-=======
-    </div>
->>>>>>> 5a6a4bfe
   );
 }
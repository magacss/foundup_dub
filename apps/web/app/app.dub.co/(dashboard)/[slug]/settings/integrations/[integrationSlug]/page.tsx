--- conflicted
+++ resolved
@@ -50,7 +50,6 @@
   }
 
   const installed = integration.installations.length > 0;
-<<<<<<< HEAD
 
   const credentials = installed
     ? integration.installations[0]?.credentials
@@ -59,18 +58,7 @@
   const webhookId = installed
     ? integration.installations[0]?.webhook?.id
     : undefined;
-=======
-  let credentials: Record<string, string> = {};
 
-  if (integration.id === SLACK_INTEGRATION_ID && installed) {
-    const slackCredentials = integration.installations[0]
-      .credentials as SlackCredential;
-
-    credentials = {
-      webhookId: slackCredentials?.incomingWebhook?.webhookId,
-    };
-  }
->>>>>>> 6bb27add
 
   return (
     <IntegrationPageClient
@@ -90,10 +78,7 @@
             }
           : null,
         credentials,
-<<<<<<< HEAD
         webhookId,
-=======
->>>>>>> 6bb27add
       }}
     />
   );

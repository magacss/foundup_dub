"use client";

import usePaymentMethods from "@/lib/swr/use-payment-methods";
import useWorkspace from "@/lib/swr/use-workspace";
import { AnimatedEmptyState } from "@/ui/shared/animated-empty-state";
import { Badge, Button, CreditCard, MoneyBill2 } from "@dub/ui";
import { cn } from "@dub/utils";
import Link from "next/link";
import { useState } from "react";
import { Stripe } from "stripe";
import { PaymentMethodTypesList } from "./payment-method-types";

export default function PaymentMethods() {
  const { slug, stripeId, partnersEnabled, plan } = useWorkspace();
  const { paymentMethods } = usePaymentMethods();

  const regularPaymentMethods = paymentMethods?.filter(
    (pm) => pm.type !== "us_bank_account",
  );

  const achPaymentMethods = paymentMethods?.filter(
    (pm) => pm.type === "us_bank_account",
  );

  const [isLoading, setIsLoading] = useState(false);

  const managePaymentMethods = async (method?: string) => {
    setIsLoading(true);
    const { url } = await fetch(
      `/api/workspaces/${slug}/billing/payment-methods`,
      {
        method: "POST",
        body: JSON.stringify({ method }),
      },
    ).then((res) => res.json());

    window.open(url, "_blank");
    setIsLoading(false);
  };

  if (plan === "free") {
    return null;
  }

  return (
    <div className="rounded-lg border border-neutral-200 bg-white">
      <div className="flex flex-col items-start justify-between gap-y-4 p-6 md:flex-row md:items-center md:p-8">
        <div>
          <h2 className="text-xl font-medium">Payment methods</h2>
          <p className="text-balance text-sm leading-normal text-neutral-500">
            Manage your payment methods on Dub
          </p>
        </div>
        {stripeId && (
          <Button
            variant="secondary"
            text="Manage"
            className="h-9 w-fit"
            onClick={() => managePaymentMethods()}
            loading={isLoading}
          />
        )}
      </div>
      <div className="grid gap-4 border-t border-neutral-200 bg-neutral-100 p-6">
        {regularPaymentMethods ? (
          regularPaymentMethods.length > 0 ? (
            regularPaymentMethods.map((paymentMethod) => (
              <PaymentMethodCard
                key={paymentMethod.id}
                type={paymentMethod.type}
                paymentMethod={paymentMethod}
              />
            ))
          ) : (
            <AnimatedEmptyState
              title="No payment methods found"
              description="You haven't added any payment methods yet"
              cardContent={() => (
                <>
                  <CreditCard className="size-4 text-neutral-700" />
                  <div className="h-2.5 w-24 min-w-0 rounded-sm bg-neutral-200" />
                </>
              )}
              className="border-none md:min-h-[250px]"
            />
          )
        ) : (
          <>
            <PaymentMethodCardSkeleton />
            <PaymentMethodCardSkeleton />
          </>
        )}
        {partnersEnabled && (
          <>
            {achPaymentMethods && achPaymentMethods.length > 0 ? (
              achPaymentMethods.map((paymentMethod) => (
                <PaymentMethodCard
                  key={paymentMethod.id}
                  type={paymentMethod.type}
                  paymentMethod={paymentMethod}
                />
              ))
            ) : (
              <PaymentMethodCard type="us_bank_account" />
            )}
          </>
        )}
      </div>
<<<<<<< HEAD
      {partnersEnabled && achPaymentMethods && (
        <div className="grid gap-4 rounded-bl-lg rounded-br-lg border-neutral-200 bg-neutral-100 px-6 pb-6 drop-shadow-sm">
          {achPaymentMethods.length > 0 ? (
            achPaymentMethods.map((paymentMethod) => (
              <PaymentMethodCard
                key={paymentMethod.id}
                type={paymentMethod.type}
                paymentMethod={paymentMethod}
              />
            ))
          ) : (
            <PaymentMethodCard type="us_bank_account" />
          )}
        </div>
      )}
=======
>>>>>>> ee91a57c
    </div>
  );
}

const PaymentMethodCard = ({
  type,
  paymentMethod,
}: {
  type: Stripe.PaymentMethod.Type;
  paymentMethod?: Stripe.PaymentMethod;
}) => {
  const { slug } = useWorkspace();
  const [isLoading, setIsLoading] = useState(false);

  const result = PaymentMethodTypesList(paymentMethod);

  const {
    title,
    icon: Icon,
    iconBgColor,
    description,
  } = result.find((method) => method.type === type) || result[0];

  const managePaymentMethods = async (method: string) => {
    setIsLoading(true);
    const { url } = await fetch(
      `/api/workspaces/${slug}/billing/payment-methods`,
      {
        method: "POST",
        body: JSON.stringify({ method }),
      },
    ).then((res) => res.json());

    window.open(url, "_blank");
    setIsLoading(false);
  };

  return (
<<<<<<< HEAD
    <div className="flex items-center justify-between rounded-lg border border-neutral-200 bg-white p-4 drop-shadow-sm">
      <div className="flex items-center gap-4">
        <div
          className={cn(
            "flex size-12 items-center justify-center rounded-lg bg-neutral-100",
            iconBgColor,
          )}
        >
          <Icon className="size-6 text-neutral-700" />
        </div>
        <div>
          <div className="flex items-center gap-2">
            <p className="font-medium text-neutral-900">{title}</p>
            {type === "us_bank_account" && (
              <Badge variant="neutral">
                Recommended for Dub Partners payouts
              </Badge>
=======
    <RecommendedForPayoutsWrapper recommended={type === "us_bank_account"}>
      <div className="flex items-center justify-between rounded-lg border border-neutral-200 bg-white p-4 drop-shadow-sm">
        <div className="flex items-center gap-4">
          <div
            className={cn(
              "flex size-12 items-center justify-center rounded-lg bg-neutral-100",
              iconBgColor,
>>>>>>> ee91a57c
            )}
          >
            <Icon className="size-6 text-neutral-700" />
          </div>
          <div>
            <div className="flex items-center gap-2">
              <p className="font-medium text-neutral-900">{title}</p>
              {paymentMethod &&
                (type === "us_bank_account" || paymentMethod.link?.email) && (
                  <Badge className="border-transparent bg-green-200 text-[0.625rem] text-green-900">
                    Connected
                  </Badge>
                )}
            </div>
            <p className="text-sm text-neutral-500">{description}</p>
          </div>
        </div>
        {!paymentMethod && (
          <Button
            variant="primary"
            className="h-9 w-fit"
            text="Connect"
            onClick={() => managePaymentMethods(type)}
            loading={isLoading}
          />
        )}
      </div>
    </RecommendedForPayoutsWrapper>
  );
};

const RecommendedForPayoutsWrapper = ({
  recommended,
  children,
}: {
  recommended: boolean;
  children: React.ReactNode;
}) => {
  return recommended ? (
    <div className="rounded-[0.75rem] bg-neutral-200 p-1">
      {children}
      <span className="flex items-center gap-2 px-3 pb-1 pt-1.5 text-xs text-neutral-800">
        <MoneyBill2 className="size-3.5 shrink-0" />
        <span>
          Recommended for Dub Partner payouts.{" "}
          <Link
            href="https://dub.co/help/article/partner-payouts"
            target="_blank"
            className="underline underline-offset-2 transition-colors duration-75 hover:text-neutral-900"
          >
            Learn more
          </Link>
        </span>
      </span>
    </div>
  ) : (
    children
  );
};

const PaymentMethodCardSkeleton = () => {
  return (
    <div className="flex items-center justify-between rounded-lg border border-neutral-200 p-4">
      <div className="flex items-center gap-4">
        <div className="flex size-12 animate-pulse items-center justify-center rounded-lg bg-neutral-200" />
        <div>
          <div className="h-5 w-24 animate-pulse rounded-md bg-neutral-200" />
          <div className="mt-1 h-4 w-32 animate-pulse rounded-md bg-neutral-200" />
        </div>
      </div>
    </div>
  );
};<|MERGE_RESOLUTION|>--- conflicted
+++ resolved
@@ -106,24 +106,6 @@
           </>
         )}
       </div>
-<<<<<<< HEAD
-      {partnersEnabled && achPaymentMethods && (
-        <div className="grid gap-4 rounded-bl-lg rounded-br-lg border-neutral-200 bg-neutral-100 px-6 pb-6 drop-shadow-sm">
-          {achPaymentMethods.length > 0 ? (
-            achPaymentMethods.map((paymentMethod) => (
-              <PaymentMethodCard
-                key={paymentMethod.id}
-                type={paymentMethod.type}
-                paymentMethod={paymentMethod}
-              />
-            ))
-          ) : (
-            <PaymentMethodCard type="us_bank_account" />
-          )}
-        </div>
-      )}
-=======
->>>>>>> ee91a57c
     </div>
   );
 }
@@ -162,25 +144,6 @@
   };
 
   return (
-<<<<<<< HEAD
-    <div className="flex items-center justify-between rounded-lg border border-neutral-200 bg-white p-4 drop-shadow-sm">
-      <div className="flex items-center gap-4">
-        <div
-          className={cn(
-            "flex size-12 items-center justify-center rounded-lg bg-neutral-100",
-            iconBgColor,
-          )}
-        >
-          <Icon className="size-6 text-neutral-700" />
-        </div>
-        <div>
-          <div className="flex items-center gap-2">
-            <p className="font-medium text-neutral-900">{title}</p>
-            {type === "us_bank_account" && (
-              <Badge variant="neutral">
-                Recommended for Dub Partners payouts
-              </Badge>
-=======
     <RecommendedForPayoutsWrapper recommended={type === "us_bank_account"}>
       <div className="flex items-center justify-between rounded-lg border border-neutral-200 bg-white p-4 drop-shadow-sm">
         <div className="flex items-center gap-4">
@@ -188,7 +151,6 @@
             className={cn(
               "flex size-12 items-center justify-center rounded-lg bg-neutral-100",
               iconBgColor,
->>>>>>> ee91a57c
             )}
           >
             <Icon className="size-6 text-neutral-700" />

import { formatDateTooltip } from "@/lib/analytics/format-date-tooltip";
import { IntervalOptions } from "@/lib/analytics/types";
import { editQueryString } from "@/lib/analytics/utils";
import useCommissionsTimeseries from "@/lib/swr/use-commissions-timeseries";
import useWorkspace from "@/lib/swr/use-workspace";
import { AnalyticsContext } from "@/ui/analytics/analytics-provider";
import { ButtonLink } from "@/ui/placeholders/button-link";
import { Combobox, LoadingSpinner } from "@dub/ui";
import { Areas, TimeSeriesChart, XAxis, YAxis } from "@dub/ui/charts";
import { currencyFormatter, fetcher } from "@dub/utils";
import NumberFlow from "@number-flow/react";
import { useContext, useMemo, useState } from "react";
import useSWR from "swr";

const chartOptions = [
  { value: "revenue", label: "Revenue" },
  { value: "commissions", label: "Commissions" },
];

type ViewType = "revenue" | "commissions";

export function OverviewChart() {
<<<<<<< HEAD
  const { queryString, start, end, interval } = useContext(AnalyticsContext);

  const [viewType, setViewType] = useState<ViewType>("revenue");
=======
  const { queryParams, getQueryString } = useRouterStuff();

  const { selectedTab, saleUnit, queryString, totalEvents } =
    useContext(AnalyticsContext);
>>>>>>> 3bf278a4

  const { slug } = useWorkspace();

  const { data: revenue, error: revenueError } = useSWR<
    {
      start: Date;
      clicks: number;
      leads: number;
      sales: number;
      saleAmount: number;
    }[]
  >(
    viewType === "revenue"
      ? `/api/analytics?${editQueryString(queryString, {
          event: "composite",
          groupBy: "timeseries",
        })}`
      : null,
    fetcher,
  );

  const { data: commissions, error: commissionsError } =
    useCommissionsTimeseries({
      event: "sales",
      groupBy: "timeseries",
      interval: interval as IntervalOptions | undefined,
      start: start ? new Date(start) : undefined,
      end: end ? new Date(end) : undefined,
      enabled: viewType === "commissions",
    });

  const data = useMemo(() => {
    const sourceData = viewType === "revenue" ? revenue : commissions;

    return sourceData?.map((item) => ({
      date: new Date(item.start),
      values: {
        amount:
          (viewType === "revenue" ? item.saleAmount : item.earnings) / 100,
      },
    }));
  }, [revenue, commissions, viewType]);

  const total = useMemo(() => {
    return data?.reduce((acc, curr) => acc + curr.values.amount, 0);
  }, [data]);

  const isLoading = !data && !revenueError && !commissionsError;
  const error = revenueError || commissionsError;

  return (
    <div className="flex size-full flex-col gap-6">
      <div className="flex items-start justify-between">
        <div className="flex flex-col">
          <Combobox
            selected={
              chartOptions.find((opt) => opt.value === viewType) || null
            }
            setSelected={(option) => option && setViewType(option.value)}
            options={chartOptions}
            optionClassName="w-36"
            caret={true}
            hideSearch={true}
            buttonProps={{
              variant: "outline",
              className: "h-7 w-fit px-2 -ml-2 -mt-1.5",
            }}
          />
          {total !== undefined ? (
            <NumberFlow
              value={total}
              className="text-content-emphasis block text-3xl font-medium"
              format={{
                style: "currency",
                currency: "USD",
              }}
            />
          ) : (
            <div className="mb-1 mt-px h-10 w-24 animate-pulse rounded-md bg-neutral-200" />
          )}
        </div>

        <ButtonLink
          href={`/${slug}/program/analytics${getQueryString(undefined, {
            include: ["interval", "start", "end"],
          })}`}
          variant="secondary"
          className="h-8 px-3 text-sm"
        >
          View all
        </ButtonLink>
      </div>

      <div className="relative min-h-0 grow">
        {isLoading ? (
          <div className="flex size-full items-center justify-center">
            <LoadingSpinner />
          </div>
        ) : error ? (
          <div className="text-content-subtle flex size-full items-center justify-center text-sm">
            Failed to load data
          </div>
        ) : (
          <TimeSeriesChart
            key={`${start?.toString()}-${end?.toString()}-${interval?.toString()}-${viewType}`}
            data={data || []}
            series={[
              {
                id: "amount",
                valueAccessor: (d) => d.values.amount,
                colorClassName: "text-[#8B5CF6]",
                isActive: true,
              },
            ]}
            tooltipClassName="p-0"
            tooltipContent={(d) => {
              return (
                <>
                  <p className="border-b border-neutral-200 px-4 py-3 text-sm text-neutral-900">
                    {formatDateTooltip(d.date, { interval, start, end })}
                  </p>
                  <div className="grid grid-cols-2 gap-x-6 gap-y-2 px-4 py-3 text-sm">
                    <div className="flex items-center gap-2">
                      <div className="h-2 w-2 rounded-sm bg-violet-500 shadow-[inset_0_0_0_1px_#0003]" />
                      <p className="capitalize text-neutral-600">
                        {viewType === "revenue" ? "Revenue" : "Commissions"}
                      </p>
                    </div>
                    <p className="text-right font-medium text-neutral-900">
                      {currencyFormatter(d.values.amount, {
                        minimumFractionDigits: 2,
                        maximumFractionDigits: 2,
                      })}
                    </p>
                  </div>
                </>
              );
            }}
          >
            <XAxis
              tickFormat={(date) =>
                formatDateTooltip(date, { interval, start, end })
              }
            />
            <YAxis showGridLines tickFormat={currencyFormatter} />
            <Areas />
          </TimeSeriesChart>
        )}
      </div>
    </div>
  );
}<|MERGE_RESOLUTION|>--- conflicted
+++ resolved
@@ -5,7 +5,7 @@
 import useWorkspace from "@/lib/swr/use-workspace";
 import { AnalyticsContext } from "@/ui/analytics/analytics-provider";
 import { ButtonLink } from "@/ui/placeholders/button-link";
-import { Combobox, LoadingSpinner } from "@dub/ui";
+import { Combobox, LoadingSpinner, useRouterStuff } from "@dub/ui";
 import { Areas, TimeSeriesChart, XAxis, YAxis } from "@dub/ui/charts";
 import { currencyFormatter, fetcher } from "@dub/utils";
 import NumberFlow from "@number-flow/react";
@@ -20,16 +20,10 @@
 type ViewType = "revenue" | "commissions";
 
 export function OverviewChart() {
-<<<<<<< HEAD
+  const { getQueryString } = useRouterStuff();
   const { queryString, start, end, interval } = useContext(AnalyticsContext);
 
   const [viewType, setViewType] = useState<ViewType>("revenue");
-=======
-  const { queryParams, getQueryString } = useRouterStuff();
-
-  const { selectedTab, saleUnit, queryString, totalEvents } =
-    useContext(AnalyticsContext);
->>>>>>> 3bf278a4
 
   const { slug } = useWorkspace();
 

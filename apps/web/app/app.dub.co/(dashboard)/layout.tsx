import ChangelogPopup from "@/ui/layout/changelog-popup";
import { MainNav } from "@/ui/layout/main-nav";
import { HelpButtonRSC } from "@/ui/layout/sidebar/help-button-rsc";
import Toolbar from "@/ui/layout/toolbar/toolbar";
<<<<<<< HEAD
import UserSurveyPopup from "@/ui/layout/user-survey";
=======
import { MaxWidthWrapper } from "@dub/ui";
>>>>>>> 646fd424
import { constructMetadata } from "@dub/utils";
import { ReactNode } from "react";
import Providers from "../../providers";

export const dynamic = "force-static";
export const metadata = constructMetadata();

export default async function Layout({ children }: { children: ReactNode }) {
  return (
    <Providers>
      <div className="min-h-screen w-full bg-gray-50/80">
        <MainNav toolContent={<HelpButtonRSC />}>{children}</MainNav>
      </div>
<<<<<<< HEAD
      <UserSurveyPopup />
      {/* <ChangelogPopup /> */}
      <Toolbar show={["onboarding"]} />
=======
      {/* <UserSurveyPopup /> */}
      <ChangelogPopup />
      <Toolbar />
>>>>>>> 646fd424
    </Providers>
  );
}<|MERGE_RESOLUTION|>--- conflicted
+++ resolved
@@ -2,11 +2,6 @@
 import { MainNav } from "@/ui/layout/main-nav";
 import { HelpButtonRSC } from "@/ui/layout/sidebar/help-button-rsc";
 import Toolbar from "@/ui/layout/toolbar/toolbar";
-<<<<<<< HEAD
-import UserSurveyPopup from "@/ui/layout/user-survey";
-=======
-import { MaxWidthWrapper } from "@dub/ui";
->>>>>>> 646fd424
 import { constructMetadata } from "@dub/utils";
 import { ReactNode } from "react";
 import Providers from "../../providers";
@@ -20,15 +15,9 @@
       <div className="min-h-screen w-full bg-gray-50/80">
         <MainNav toolContent={<HelpButtonRSC />}>{children}</MainNav>
       </div>
-<<<<<<< HEAD
-      <UserSurveyPopup />
-      {/* <ChangelogPopup /> */}
-      <Toolbar show={["onboarding"]} />
-=======
       {/* <UserSurveyPopup /> */}
       <ChangelogPopup />
-      <Toolbar />
->>>>>>> 646fd424
+      <Toolbar show={["onboarding"]} />
     </Providers>
   );
 }
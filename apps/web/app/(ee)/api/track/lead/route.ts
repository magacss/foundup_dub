import { trackLead } from "@/lib/api/conversions/track-lead";
import { DubApiError } from "@/lib/api/errors";
import { parseRequestBody } from "@/lib/api/utils";
import { withWorkspace } from "@/lib/auth";
import { trackLeadRequestSchema } from "@/lib/zod/schemas/leads";
import { NextResponse } from "next/server";
import { z } from "zod";

// POST /api/track/lead – Track a lead conversion event
export const POST = withWorkspace(
  async ({ req, workspace }) => {
    const body = await parseRequestBody(req);

    const {
      clickId,
      eventName,
      eventQuantity,
      customerExternalId: newExternalId,
      externalId: oldExternalId, // deprecated (but we'll support it for backwards compatibility)
      customerId: oldCustomerId, // deprecated (but we'll support it for backwards compatibility)
      customerName,
      customerEmail,
      customerAvatar,
      metadata,
      mode = "async", // Default to async mode if not specified
    } = trackLeadRequestSchema
      .extend({
        // add backwards compatibility
        customerExternalId: z.string().nullish(),
        externalId: z.string().nullish(),
        customerId: z.string().nullish(),
      })
      .parse(body);

    const customerExternalId = newExternalId || oldExternalId || oldCustomerId;

    if (!customerExternalId) {
      throw new DubApiError({
        code: "bad_request",
        message: "customerExternalId is required",
      });
    }

<<<<<<< HEAD
    // deduplicate lead events – only record 1 unique event for the same customer and event name
    const ok = await redis.set(
      `trackLead:${workspace.id}:${customerExternalId}:${stringifiedEventName}`,
      {
        timestamp: Date.now(),
        clickId,
        eventName,
        customerExternalId,
        customerName,
        customerEmail,
        customerAvatar,
      },
      {
        ex: 60 * 60 * 24 * 7, // cache for 1 week
        nx: true,
      },
    );

    if (ok) {
      // Find click event
      let clickData: ClickData | null = null;
      const clickEvent = await getClickEvent({ clickId });

      if (clickEvent && clickEvent.data && clickEvent.data.length > 0) {
        clickData = clickEvent.data[0];
      }

      if (!clickData) {
        const cachedClickData = await redis.get<ClickData>(
          `clickIdCache:${clickId}`,
        );

        if (cachedClickData) {
          clickData = {
            ...cachedClickData,
            timestamp: cachedClickData.timestamp
              .replace("T", " ")
              .replace("Z", ""),
            qr: cachedClickData.qr ? 1 : 0,
            bot: cachedClickData.bot ? 1 : 0,
          };
        }
      }

      if (!clickData) {
        throw new DubApiError({
          code: "not_found",
          message: `Click event not found for clickId: ${clickId}`,
        });
      }

      const leadEventId = nanoid(16);

      // Create a function to handle customer upsert to avoid duplication
      const upsertCustomer = async () => {
        return prisma.customer.upsert({
          where: {
            projectId_externalId: {
              projectId: workspace.id,
              externalId: customerExternalId,
            },
          },
          create: {
            id: customerId,
            name: finalCustomerName,
            email: customerEmail,
            avatar: finalCustomerAvatar,
            externalId: customerExternalId,
            projectId: workspace.id,
            projectConnectId: workspace.stripeConnectId,
            clickId: clickData.click_id,
            linkId: clickData.link_id,
            country: clickData.country,
            clickedAt: new Date(clickData.timestamp + "Z"),
          },
          update: {}, // no updates needed if the customer exists
        });
      };

      // Create a function to prepare the lead event payload
      const createLeadEventPayload = (customerId: string) => {
        const basePayload = {
          ...clickData,
          event_id: leadEventId,
          event_name: eventName,
          customer_id: customerId,
          metadata: metadata ? JSON.stringify(metadata) : "",
        };

        return eventQuantity
          ? Array(eventQuantity)
              .fill(null)
              .map(() => ({
                ...basePayload,
                event_id: nanoid(16),
              }))
          : basePayload;
      };

      let customer: Customer | undefined;

      // Handle customer creation and lead recording based on mode
      if (mode === "wait") {
        // Execute customer creation synchronously
        customer = await upsertCustomer();

        const leadEventPayload = createLeadEventPayload(customer.id);
        const cacheLeadEventPayload = Array.isArray(leadEventPayload)
          ? leadEventPayload[0]
          : leadEventPayload;

        await Promise.all([
          // Use recordLeadSync which waits for the operation to complete
          recordLeadSync(leadEventPayload),

          // Cache the latest lead event for 5 minutes because the ingested event is not available immediately on Tinybird
          // we're setting two keys because we want to support the use case where the customer has multiple lead events
          redis.set(`leadCache:${customer.id}`, cacheLeadEventPayload, {
            ex: 60 * 5,
          }),
          redis.set(
            `leadCache:${customer.id}:${stringifiedEventName}`,
            cacheLeadEventPayload,
            {
              ex: 60 * 5,
            },
          ),
        ]);
      }

      waitUntil(
        (async () => {
          // For async mode, create customer in the background
          if (mode === "async") {
            customer = await upsertCustomer();

            // Use recordLead which doesn't wait
            await recordLead(createLeadEventPayload(customer.id));
          }

          // Always process link/project updates, partner rewards, and webhooks in the background
          const [link, _project] = await Promise.all([
            // update link leads count
            prisma.link.update({
              where: {
                id: clickData.link_id,
              },
              data: {
                leads: {
                  increment: eventQuantity ?? 1,
                },
              },
              include: includeTags,
            }),

            // update workspace usage
            prisma.project.update({
              where: {
                id: workspace.id,
              },
              data: {
                usage: {
                  increment: eventQuantity ?? 1,
                },
              },
            }),

            logConversionEvent({
              workspace_id: workspace.id,
              link_id: clickData.link_id,
              path: "/track/lead",
              body: JSON.stringify(body),
            }),
          ]);

          if (link.programId && link.partnerId && customer) {
            await createPartnerCommission({
              event: "lead",
              programId: link.programId,
              partnerId: link.partnerId,
              linkId: link.id,
              eventId: leadEventId,
              customerId: customer.id,
              quantity: eventQuantity ?? 1,
              context: {
                customer: {
                  country: customer.country,
                },
                sale: {
                  productId: metadata?.productId as string,
                },
              },
            });
          }

          if (
            customerAvatar &&
            !isStored(customerAvatar) &&
            finalCustomerAvatar
          ) {
            // persist customer avatar to R2
            await storage.upload(
              finalCustomerAvatar.replace(`${R2_URL}/`, ""),
              customerAvatar,
              {
                width: 128,
                height: 128,
              },
            );
          }

          await sendWorkspaceWebhook({
            trigger: "lead.created",
            data: transformLeadEventData({
              ...clickData,
              eventName,
              link,
              customer,
            }),
            workspace,
          });
        })(),
      );
    }

    const lead = trackLeadResponseSchema.parse({
      click: {
        id: clickId,
      },
      customer: {
        name: finalCustomerName,
        email: customerEmail,
        avatar: finalCustomerAvatar,
        externalId: customerExternalId,
      },
    });

    return NextResponse.json({
      ...lead,
      // for backwards compatibility – will remove soon
=======
    const response = await trackLead({
>>>>>>> e29ac477
      clickId,
      eventName,
      eventQuantity,
      customerExternalId,
      customerName,
      customerEmail,
      customerAvatar,
      mode,
      metadata,
      rawBody: body,
      workspace,
    });

    return NextResponse.json(response);
  },
  {
    requiredPlan: [
      "business",
      "business plus",
      "business extra",
      "business max",
      "advanced",
      "enterprise",
    ],
  },
);<|MERGE_RESOLUTION|>--- conflicted
+++ resolved
@@ -41,250 +41,7 @@
       });
     }
 
-<<<<<<< HEAD
-    // deduplicate lead events – only record 1 unique event for the same customer and event name
-    const ok = await redis.set(
-      `trackLead:${workspace.id}:${customerExternalId}:${stringifiedEventName}`,
-      {
-        timestamp: Date.now(),
-        clickId,
-        eventName,
-        customerExternalId,
-        customerName,
-        customerEmail,
-        customerAvatar,
-      },
-      {
-        ex: 60 * 60 * 24 * 7, // cache for 1 week
-        nx: true,
-      },
-    );
-
-    if (ok) {
-      // Find click event
-      let clickData: ClickData | null = null;
-      const clickEvent = await getClickEvent({ clickId });
-
-      if (clickEvent && clickEvent.data && clickEvent.data.length > 0) {
-        clickData = clickEvent.data[0];
-      }
-
-      if (!clickData) {
-        const cachedClickData = await redis.get<ClickData>(
-          `clickIdCache:${clickId}`,
-        );
-
-        if (cachedClickData) {
-          clickData = {
-            ...cachedClickData,
-            timestamp: cachedClickData.timestamp
-              .replace("T", " ")
-              .replace("Z", ""),
-            qr: cachedClickData.qr ? 1 : 0,
-            bot: cachedClickData.bot ? 1 : 0,
-          };
-        }
-      }
-
-      if (!clickData) {
-        throw new DubApiError({
-          code: "not_found",
-          message: `Click event not found for clickId: ${clickId}`,
-        });
-      }
-
-      const leadEventId = nanoid(16);
-
-      // Create a function to handle customer upsert to avoid duplication
-      const upsertCustomer = async () => {
-        return prisma.customer.upsert({
-          where: {
-            projectId_externalId: {
-              projectId: workspace.id,
-              externalId: customerExternalId,
-            },
-          },
-          create: {
-            id: customerId,
-            name: finalCustomerName,
-            email: customerEmail,
-            avatar: finalCustomerAvatar,
-            externalId: customerExternalId,
-            projectId: workspace.id,
-            projectConnectId: workspace.stripeConnectId,
-            clickId: clickData.click_id,
-            linkId: clickData.link_id,
-            country: clickData.country,
-            clickedAt: new Date(clickData.timestamp + "Z"),
-          },
-          update: {}, // no updates needed if the customer exists
-        });
-      };
-
-      // Create a function to prepare the lead event payload
-      const createLeadEventPayload = (customerId: string) => {
-        const basePayload = {
-          ...clickData,
-          event_id: leadEventId,
-          event_name: eventName,
-          customer_id: customerId,
-          metadata: metadata ? JSON.stringify(metadata) : "",
-        };
-
-        return eventQuantity
-          ? Array(eventQuantity)
-              .fill(null)
-              .map(() => ({
-                ...basePayload,
-                event_id: nanoid(16),
-              }))
-          : basePayload;
-      };
-
-      let customer: Customer | undefined;
-
-      // Handle customer creation and lead recording based on mode
-      if (mode === "wait") {
-        // Execute customer creation synchronously
-        customer = await upsertCustomer();
-
-        const leadEventPayload = createLeadEventPayload(customer.id);
-        const cacheLeadEventPayload = Array.isArray(leadEventPayload)
-          ? leadEventPayload[0]
-          : leadEventPayload;
-
-        await Promise.all([
-          // Use recordLeadSync which waits for the operation to complete
-          recordLeadSync(leadEventPayload),
-
-          // Cache the latest lead event for 5 minutes because the ingested event is not available immediately on Tinybird
-          // we're setting two keys because we want to support the use case where the customer has multiple lead events
-          redis.set(`leadCache:${customer.id}`, cacheLeadEventPayload, {
-            ex: 60 * 5,
-          }),
-          redis.set(
-            `leadCache:${customer.id}:${stringifiedEventName}`,
-            cacheLeadEventPayload,
-            {
-              ex: 60 * 5,
-            },
-          ),
-        ]);
-      }
-
-      waitUntil(
-        (async () => {
-          // For async mode, create customer in the background
-          if (mode === "async") {
-            customer = await upsertCustomer();
-
-            // Use recordLead which doesn't wait
-            await recordLead(createLeadEventPayload(customer.id));
-          }
-
-          // Always process link/project updates, partner rewards, and webhooks in the background
-          const [link, _project] = await Promise.all([
-            // update link leads count
-            prisma.link.update({
-              where: {
-                id: clickData.link_id,
-              },
-              data: {
-                leads: {
-                  increment: eventQuantity ?? 1,
-                },
-              },
-              include: includeTags,
-            }),
-
-            // update workspace usage
-            prisma.project.update({
-              where: {
-                id: workspace.id,
-              },
-              data: {
-                usage: {
-                  increment: eventQuantity ?? 1,
-                },
-              },
-            }),
-
-            logConversionEvent({
-              workspace_id: workspace.id,
-              link_id: clickData.link_id,
-              path: "/track/lead",
-              body: JSON.stringify(body),
-            }),
-          ]);
-
-          if (link.programId && link.partnerId && customer) {
-            await createPartnerCommission({
-              event: "lead",
-              programId: link.programId,
-              partnerId: link.partnerId,
-              linkId: link.id,
-              eventId: leadEventId,
-              customerId: customer.id,
-              quantity: eventQuantity ?? 1,
-              context: {
-                customer: {
-                  country: customer.country,
-                },
-                sale: {
-                  productId: metadata?.productId as string,
-                },
-              },
-            });
-          }
-
-          if (
-            customerAvatar &&
-            !isStored(customerAvatar) &&
-            finalCustomerAvatar
-          ) {
-            // persist customer avatar to R2
-            await storage.upload(
-              finalCustomerAvatar.replace(`${R2_URL}/`, ""),
-              customerAvatar,
-              {
-                width: 128,
-                height: 128,
-              },
-            );
-          }
-
-          await sendWorkspaceWebhook({
-            trigger: "lead.created",
-            data: transformLeadEventData({
-              ...clickData,
-              eventName,
-              link,
-              customer,
-            }),
-            workspace,
-          });
-        })(),
-      );
-    }
-
-    const lead = trackLeadResponseSchema.parse({
-      click: {
-        id: clickId,
-      },
-      customer: {
-        name: finalCustomerName,
-        email: customerEmail,
-        avatar: finalCustomerAvatar,
-        externalId: customerExternalId,
-      },
-    });
-
-    return NextResponse.json({
-      ...lead,
-      // for backwards compatibility – will remove soon
-=======
     const response = await trackLead({
->>>>>>> e29ac477
       clickId,
       eventName,
       eventQuantity,

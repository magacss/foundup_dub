import { getBountyOrThrow } from "@/lib/api/bounties/get-bounty-or-throw";
import { getDefaultProgramIdOrThrow } from "@/lib/api/programs/get-default-program-id-or-throw";
import { parseRequestBody } from "@/lib/api/utils";
import { withWorkspace } from "@/lib/auth";
import {
  BountySchema,
  BountySchemaExtended,
  updateBountySchema,
} from "@/lib/zod/schemas/bounties";
import { prisma } from "@dub/prisma";
import { Prisma } from "@prisma/client";
import { NextResponse } from "next/server";

// GET /api/bounties/[bountyId] - get a bounty
export const GET = withWorkspace(async ({ workspace, params }) => {
  const { bountyId } = params;
  const programId = getDefaultProgramIdOrThrow(workspace);

  const bounty = await getBountyOrThrow({
    bountyId,
    programId,
  });

  return NextResponse.json(BountySchemaExtended.parse(bounty));
});

// PATCH /api/bounties/[bountyId] - update a bounty
export const PATCH = withWorkspace(async ({ workspace, params, req }) => {
  const { bountyId } = params;
  const programId = getDefaultProgramIdOrThrow(workspace);

<<<<<<< HEAD
  const {
    performanceCondition,
    groupIds,
    rewardAmount,
    startsAt,
    description,
    endsAt,
    name,
    submissionRequirements,
  } = updateBountySchema.parse(await parseRequestBody(req));

  // TODO:
  // Don't allow changing the type of the bounty
=======
  // TODO: [bounties] Persist performance logic to workflow
  const { performanceCondition, groupIds, ...data } = updateBountySchema.parse(
    await parseRequestBody(req),
  );
>>>>>>> e44a47e8

  const bounty = await getBountyOrThrow({
    bountyId,
    programId,
  });

  const groups = groupIds?.length
    ? await prisma.partnerGroup.findMany({
        where: {
          programId,
          id: {
            in: groupIds,
          },
        },
      })
    : [];

  await prisma.bounty.update({
    where: {
      id: bounty.id,
    },
    data: {
      name,
      description,
      startsAt,
      endsAt,
      rewardAmount,
      submissionRequirements: submissionRequirements ?? Prisma.JsonNull,
      groups: {
        deleteMany: {},
        create: groups.map((group) => ({
          groupId: group.id,
        })),
      },
    },
  });

  // TODO: [bounties] Persist performance logic to workflow and groupIds to bountyGroupP

  return NextResponse.json(BountySchema.parse(bounty));
});

// DELETE /api/bounties/[bountyId] - delete a bounty
export const DELETE = withWorkspace(async ({ workspace, params }) => {
  const { bountyId } = params;
  const programId = getDefaultProgramIdOrThrow(workspace);

  await getBountyOrThrow({
    bountyId,
    programId,
  });

  // TODO:
  // What happens to the created commissions?

  await prisma.$transaction(async (tx) => {
    const bounty = await tx.bounty.delete({
      where: {
        id: bountyId,
      },
    });

    await tx.bountySubmission.deleteMany({
      where: {
        bountyId,
      },
    });

    if (bounty.workflowId) {
      await tx.workflow.delete({
        where: {
          id: bounty.workflowId,
        },
      });
    }
  });

  return NextResponse.json({ id: bountyId });
});<|MERGE_RESOLUTION|>--- conflicted
+++ resolved
@@ -29,26 +29,16 @@
   const { bountyId } = params;
   const programId = getDefaultProgramIdOrThrow(workspace);
 
-<<<<<<< HEAD
   const {
+    name,
+    description,
+    startsAt,
+    endsAt,
+    rewardAmount,
+    submissionRequirements,
     performanceCondition,
     groupIds,
-    rewardAmount,
-    startsAt,
-    description,
-    endsAt,
-    name,
-    submissionRequirements,
   } = updateBountySchema.parse(await parseRequestBody(req));
-
-  // TODO:
-  // Don't allow changing the type of the bounty
-=======
-  // TODO: [bounties] Persist performance logic to workflow
-  const { performanceCondition, groupIds, ...data } = updateBountySchema.parse(
-    await parseRequestBody(req),
-  );
->>>>>>> e44a47e8
 
   const bounty = await getBountyOrThrow({
     bountyId,

--- conflicted
+++ resolved
@@ -120,14 +120,11 @@
     groupBy: "status",
   });
 
-<<<<<<< HEAD
-  const processingPayoutsCount =
-    payoutsCount?.find((payout) => payout.status === "processing")?.count ?? 0;
-=======
-  const sentPayoutsCount = payoutsCount?.find(
-    (payout) => payout.status === "processing" || payout.status === "completed",
-  )?.count;
->>>>>>> 468271c3
+  const sentPayoutsCount =
+    payoutsCount?.find(
+      (payout) =>
+        payout.status === "processing" || payout.status === "completed",
+    )?.count ?? 0;
 
   const formRef = useRef<HTMLFormElement>(null);
   const { handleKeyDown } = useEnterSubmit(formRef);
@@ -236,15 +233,11 @@
                       value={field.value || ""}
                       onChange={field.onChange}
                       error={errors.country ? true : false}
-<<<<<<< HEAD
-                      disabled={processingPayoutsCount > 0}
-=======
                       disabledTooltip={
-                        sentPayoutsCount && sentPayoutsCount > 0
+                        sentPayoutsCount > 0
                           ? "Since you've already received payouts on Dub, you cannot change your country. If you need to update your country, please contact support."
                           : undefined
                       }
->>>>>>> 468271c3
                     />
                   )}
                 />
@@ -296,17 +289,17 @@
                       ]}
                       selected={profileType}
                       selectAction={(option: "individual" | "company") => {
-                        if (processingPayoutsCount === 0) {
+                        if (sentPayoutsCount === 0) {
                           setValue("profileType", option);
                         }
                       }}
                       className={cn(
                         "flex w-full items-center gap-0.5 rounded-lg border-neutral-300 bg-neutral-100 p-0.5",
-                        processingPayoutsCount > 0 && "cursor-not-allowed",
+                        sentPayoutsCount > 0 && "cursor-not-allowed",
                       )}
                       optionClassName={cn(
                         "h-9 flex items-center justify-center rounded-lg flex-1",
-                        processingPayoutsCount > 0 && "pointer-events-none",
+                        sentPayoutsCount > 0 && "pointer-events-none",
                       )}
                       indicatorClassName="bg-white"
                     />
@@ -346,7 +339,7 @@
                             ? "border-red-300 pr-10 text-red-900 placeholder-red-300 focus:border-red-500 focus:ring-red-500"
                             : "border-neutral-300 text-neutral-900 placeholder-neutral-400 focus:border-neutral-500 focus:ring-neutral-500",
                         )}
-                        disabled={processingPayoutsCount > 0}
+                        disabled={sentPayoutsCount > 0}
                         {...register("companyName", {
                           required: profileType === "company",
                         })}

import { openApiErrorResponses } from "@/lib/openapi/responses";
<<<<<<< HEAD
import z from "@/lib/zod";
import { domainKeySchema, LinkSchema } from "@/lib/zod/schemas";
=======
import { getLinkInfoQuerySchema, LinkSchema } from "@/lib/zod/schemas/links";
import { ZodOpenApiOperationObject } from "zod-openapi";
import { workspaceParamsSchema } from "../request";
>>>>>>> 8db17c9d

export const getLinkInfo: ZodOpenApiOperationObject = {
  operationId: "getLinkInfo",
  "x-speakeasy-name-override": "get",
  summary: "Retrieve a link",
  description: "Retrieve the info for a link from their domain and key.",
  requestParams: {
<<<<<<< HEAD
    query: z
      .object({
        workspaceId: z
          .string()
          .describe("The ID of the workspace the link belongs to."),
      })
      .merge(domainKeySchema),
=======
    query: workspaceParamsSchema.merge(getLinkInfoQuerySchema),
>>>>>>> 8db17c9d
  },
  responses: {
    "200": {
      description: "The retrieved link",
      content: {
        "application/json": {
          schema: LinkSchema,
        },
      },
    },
    ...openApiErrorResponses,
  },
  tags: ["Links"],
  security: [{ token: [] }],
};<|MERGE_RESOLUTION|>--- conflicted
+++ resolved
@@ -1,12 +1,7 @@
 import { openApiErrorResponses } from "@/lib/openapi/responses";
-<<<<<<< HEAD
-import z from "@/lib/zod";
 import { domainKeySchema, LinkSchema } from "@/lib/zod/schemas";
-=======
-import { getLinkInfoQuerySchema, LinkSchema } from "@/lib/zod/schemas/links";
 import { ZodOpenApiOperationObject } from "zod-openapi";
 import { workspaceParamsSchema } from "../request";
->>>>>>> 8db17c9d
 
 export const getLinkInfo: ZodOpenApiOperationObject = {
   operationId: "getLinkInfo",
@@ -14,17 +9,7 @@
   summary: "Retrieve a link",
   description: "Retrieve the info for a link from their domain and key.",
   requestParams: {
-<<<<<<< HEAD
-    query: z
-      .object({
-        workspaceId: z
-          .string()
-          .describe("The ID of the workspace the link belongs to."),
-      })
-      .merge(domainKeySchema),
-=======
-    query: workspaceParamsSchema.merge(getLinkInfoQuerySchema),
->>>>>>> 8db17c9d
+    query: workspaceParamsSchema.merge(domainKeySchema),
   },
   responses: {
     "200": {

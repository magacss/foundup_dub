import {
  createResponseWithCookies,
  detectBot,
  getFinalUrl,
  isSupportedDeeplinkProtocol,
  parse,
} from "@/lib/middleware/utils";
import { recordClick } from "@/lib/tinybird";
import { formatRedisLink } from "@/lib/upstash";
import {
  DUB_HEADERS,
  LEGAL_WORKSPACE_ID,
  LOCALHOST_GEO_DATA,
  LOCALHOST_IP,
  isDubDomain,
  isUnsupportedKey,
  nanoid,
  punyEncode,
} from "@dub/utils";
import { ipAddress } from "@vercel/functions";
import { cookies } from "next/headers";
import {
  NextFetchEvent,
  NextRequest,
  NextResponse,
  userAgent,
} from "next/server";
import { linkCache } from "../api/links/cache";
import { isCaseSensitiveDomain } from "../api/links/case-sensitivity";
import { clickCache } from "../api/links/click-cache";
import { getLinkViaEdge } from "../planetscale";
import { getDomainViaEdge } from "../planetscale/get-domain-via-edge";
import { getPartnerAndDiscount } from "../planetscale/get-partner-discount";
import { hasEmptySearchParams } from "./utils/has-empty-search-params";
import { resolveABTestURL } from "./utils/resolve-ab-test-url";

export default async function LinkMiddleware(
  req: NextRequest,
  ev: NextFetchEvent,
) {
  let { domain, fullKey: originalKey } = parse(req);

  if (!domain) {
    return NextResponse.next();
  }

  if (domain === "dev.buff.ly") {
    domain = "buff.ly";
  }

  // encode the key to ascii
  // links on Dub are case insensitive by default
  let key = punyEncode(originalKey);

  if (!isCaseSensitiveDomain(domain)) {
    key = key.toLowerCase();
  }

  const inspectMode = key.endsWith("+");
  // if inspect mode is enabled, remove the trailing `+` from the key
  if (inspectMode) {
    key = key.slice(0, -1);
  }

  // if key is empty string, set to _root (root domain link)
  if (key === "") {
    key = "_root";
  }

  // we don't support .php links (too much bot traffic)
  // hence we redirect to the root domain and add `dub-no-track` header to avoid tracking bot traffic
  if (isUnsupportedKey(key)) {
    return NextResponse.redirect(new URL("/?dub-no-track=1", req.url), {
      headers: {
        ...DUB_HEADERS,
        "X-Robots-Tag": "googlebot: noindex",
      },
      status: 302,
    });
  }

  let cachedLink = await linkCache.get({ domain, key });
  let isPartnerLink = Boolean(cachedLink?.programId && cachedLink?.partnerId);

  if (!cachedLink) {
    let linkData = await getLinkViaEdge({
      domain,
      key,
    });

    if (!linkData) {
      // TODO: remove this once everything is migrated over
      if (domain === "buff.ly") {
        return NextResponse.rewrite(
          new URL(`/api/links/crawl/bitly/${domain}/${key}`, req.url),
        );
      }

      // check if domain has notFoundUrl configured
      const domainData = await getDomainViaEdge(domain);
      if (domainData?.notFoundUrl) {
        return NextResponse.redirect(domainData.notFoundUrl, {
          headers: {
            ...DUB_HEADERS,
            "X-Robots-Tag": "googlebot: noindex",
            // pass the Referer value to the not found URL
            Referer: req.url,
          },
          status: 302,
        });
      } else {
        return NextResponse.rewrite(new URL(`/${domain}/not-found`, req.url), {
          headers: DUB_HEADERS,
        });
      }
    }

    isPartnerLink = Boolean(linkData.programId && linkData.partnerId);

    // format link to fit the RedisLinkProps interface
    cachedLink = formatRedisLink(linkData as any);

    ev.waitUntil(
      (async () => {
        if (!isPartnerLink) {
          linkCache.set(linkData as any);
          return;
        }

        const { partner, discount } = await getPartnerAndDiscount({
          programId: linkData.programId,
          partnerId: linkData.partnerId,
        });

        // we'll use this data on /track/click
        linkCache.set({
          ...(linkData as any),
          ...(partner && { partner }),
          ...(discount && { discount }),
        });
      })(),
    );
  }

  const {
    id: linkId,
    password,
    trackConversion,
    proxy,
    rewrite,
    expiresAt,
    ios,
    android,
    geo,
    expiredUrl,
    doIndex,
    webhookIds,
    testVariants,
    testCompletedAt,
    projectId: workspaceId,
  } = cachedLink;

  const testUrl = resolveABTestURL({
    testVariants,
    testCompletedAt,
  });

  const url = testUrl || cachedLink.url;

  // by default, we only index default dub domain links (e.g. dub.sh)
  // everything else is not indexed by default, unless the user has explicitly set it to be indexed
  const shouldIndex = isDubDomain(domain) || doIndex === true;

  // only show inspect modal if the link is not password protected
  if (inspectMode && !password) {
    return NextResponse.rewrite(
      new URL(`/inspect/${domain}/${encodeURIComponent(key)}+`, req.url),
      {
        headers: {
          ...DUB_HEADERS,
          ...(!shouldIndex && { "X-Robots-Tag": "googlebot: noindex" }),
        },
      },
    );
  }

  // if the link is password protected
  if (password) {
    const pw =
      req.nextUrl.searchParams.get("pw") ||
      req.cookies.get(`dub_password_${linkId}`)?.value;

    // rewrite to auth page (/password/[domain]/[key]) if:
    // - no `pw` param is provided
    // - the `pw` param is incorrect
    // this will also ensure that no clicks are tracked unless the password is correct
    if (!pw || (await getLinkViaEdge({ domain, key }))?.password !== pw) {
      return NextResponse.rewrite(new URL(`/password/${linkId}`, req.url), {
        headers: {
          ...DUB_HEADERS,
          ...(!shouldIndex && {
            "X-Robots-Tag": "googlebot: noindex",
          }),
        },
      });
    } else if (pw) {
      // strip it from the URL if it's correct
      req.nextUrl.searchParams.delete("pw");
    }
  }

  // if the link is banned
  if (workspaceId === LEGAL_WORKSPACE_ID) {
    return NextResponse.rewrite(new URL("/banned", req.url), {
      headers: {
        ...DUB_HEADERS,
        ...(!shouldIndex && { "X-Robots-Tag": "googlebot: noindex" }),
      },
    });
  }

  // if the link has expired
  if (expiresAt && new Date(expiresAt) < new Date()) {
    if (expiredUrl) {
      return NextResponse.redirect(expiredUrl, {
        headers: {
          ...DUB_HEADERS,
          ...(!shouldIndex && { "X-Robots-Tag": "googlebot: noindex" }),
        },
        status: 302,
      });
    } else {
      return NextResponse.rewrite(new URL(`/expired/${domain}`, req.url), {
        headers: {
          ...DUB_HEADERS,
          ...(!shouldIndex && { "X-Robots-Tag": "googlebot: noindex" }),
        },
      });
    }
  }

  const dubIdCookieName = `dub_id_${domain}_${key}`;

  const cookieStore = cookies();
  let clickId = cookieStore.get(dubIdCookieName)?.value;
  if (!clickId) {
    // if trackConversion is enabled, check if clickId is cached in Redis
    if (trackConversion) {
      const ip = process.env.VERCEL === "1" ? ipAddress(req) : LOCALHOST_IP;

      clickId = (await clickCache.get({ domain, key, ip })) || undefined;
    }

    // if there's still no clickId, generate a new one
    if (!clickId) {
      clickId = nanoid(16);
    }
  }

  const cookieData = {
    path: `/${originalKey}`,
    dubIdCookieName,
    dubIdCookieValue: clickId,
    dubTestUrlValue: testUrl,
  };

  // for root domain links, if there's no destination URL, rewrite to placeholder page
  if (!url) {
    ev.waitUntil(
      recordClick({
        req,
        clickId,
        linkId,
        domain,
        key,
        url,
        webhookIds,
        workspaceId,
        trackConversion,
      }),
    );

    return createResponseWithCookies(
      NextResponse.rewrite(new URL(`/${domain}`, req.url), {
        headers: {
          ...DUB_HEADERS,
          // we only index root domain links if they're not subdomains
          ...(shouldIndex && { "X-Robots-Tag": "googlebot: noindex" }),
        },
      }),
      cookieData,
    );
  }

  const isBot = detectBot(req);

  const { country } =
    process.env.VERCEL === "1" && req.geo ? req.geo : LOCALHOST_GEO_DATA;

  // we only pass the clickId if:
  // - trackConversion is enabled
  // - not a partner link (TODO: add this later) !isPartnerLink
  // - there is a clickId
  const shouldPassClickId = trackConversion && clickId;

  // rewrite to proxy page (/proxy/[domain]/[key]) if it's a bot and proxy is enabled
  if (isBot && proxy) {
    return createResponseWithCookies(
      NextResponse.rewrite(
        new URL(`/proxy/${domain}/${encodeURIComponent(key)}`, req.url),
        {
          headers: {
            ...DUB_HEADERS,
            ...(!shouldIndex && { "X-Robots-Tag": "googlebot: noindex" }),
          },
        },
      ),
      cookieData,
    );

    // rewrite to deeplink page if the link is a mailto: or tel:
  } else if (isSupportedDeeplinkProtocol(url)) {
    ev.waitUntil(
      recordClick({
        req,
        clickId,
        linkId,
        domain,
        key,
        url,
        webhookIds,
        workspaceId,
        trackConversion,
      }),
    );

    return createResponseWithCookies(
      NextResponse.rewrite(
        new URL(
          `/deeplink/${encodeURIComponent(
            getFinalUrl(url, {
              req,
              ...(shouldPassClickId && { clickId }),
              ...(isPartnerLink && { via: key }),
            }),
          )}`,
          req.url,
        ),
        {
          headers: {
            ...DUB_HEADERS,
            ...(!shouldIndex && { "X-Robots-Tag": "googlebot: noindex" }),
          },
        },
      ),
      cookieData,
    );

    // rewrite to target URL if link cloaking is enabled
  } else if (rewrite) {
    ev.waitUntil(
      recordClick({
        req,
        clickId,
        linkId,
        domain,
        key,
        url,
        webhookIds,
        workspaceId,
        trackConversion,
      }),
    );

    return createResponseWithCookies(
      NextResponse.rewrite(
        new URL(
          `/cloaked/${encodeURIComponent(
            getFinalUrl(url, {
              req,
              ...(shouldPassClickId && { clickId }),
              ...(isPartnerLink && { via: key }),
            }),
          )}`,
          req.url,
        ),
        {
          headers: {
            ...DUB_HEADERS,
            ...(!shouldIndex && {
              "X-Robots-Tag": "googlebot: noindex",
            }),
          },
        },
      ),
      cookieData,
    );

    // redirect to iOS link if it is specified and the user is on an iOS device
  } else if (ios && userAgent(req).os?.name === "iOS") {
    ev.waitUntil(
      recordClick({
        req,
        clickId,
        linkId,
        domain,
        key,
        url: ios,
        webhookIds,
        workspaceId,
        trackConversion,
      }),
    );

    return createResponseWithCookies(
      NextResponse.redirect(
        getFinalUrl(ios, {
          req,
          ...(shouldPassClickId && { clickId }),
          ...(isPartnerLink && { via: key }),
        }),
        {
          headers: {
            ...DUB_HEADERS,
            ...(!shouldIndex && { "X-Robots-Tag": "googlebot: noindex" }),
          },
          status: key === "_root" ? 301 : 302,
        },
      ),
      cookieData,
    );

    // redirect to Android link if it is specified and the user is on an Android device
  } else if (android && userAgent(req).os?.name === "Android") {
    ev.waitUntil(
      recordClick({
        req,
        clickId,
        linkId,
        domain,
        key,
        url: android,
        webhookIds,
        workspaceId,
        trackConversion,
      }),
    );

    return createResponseWithCookies(
      NextResponse.redirect(
        getFinalUrl(android, {
          req,
          ...(shouldPassClickId && { clickId }),
          ...(isPartnerLink && { via: key }),
        }),
        {
          headers: {
            ...DUB_HEADERS,
            ...(!shouldIndex && { "X-Robots-Tag": "googlebot: noindex" }),
          },
          status: key === "_root" ? 301 : 302,
        },
      ),
      cookieData,
    );

    // redirect to geo-specific link if it is specified and the user is in the specified country
  } else if (geo && country && country in geo) {
    ev.waitUntil(
      recordClick({
        req,
        clickId,
        linkId,
        domain,
        key,
        url: geo[country],
        webhookIds,
        workspaceId,
        trackConversion,
      }),
    );

    return createResponseWithCookies(
      NextResponse.redirect(
        getFinalUrl(geo[country], {
          req,
          ...(shouldPassClickId && { clickId }),
          ...(isPartnerLink && { via: key }),
        }),
        {
          headers: {
            ...DUB_HEADERS,
            ...(!shouldIndex && { "X-Robots-Tag": "googlebot: noindex" }),
          },
          status: key === "_root" ? 301 : 302,
        },
      ),
      cookieData,
    );

    // regular redirect
  } else {
    ev.waitUntil(
      recordClick({
        req,
        clickId,
        linkId,
        domain,
        key,
        url,
        webhookIds,
        workspaceId,
        trackConversion,
      }),
    );

    if (hasEmptySearchParams(url)) {
<<<<<<< HEAD
      return NextResponse.rewrite(new URL("/api/patch-redirect", req.url), {
        request: {
          headers: new Headers({
            destination: getFinalUrl(url, {
              req,
              ...(shouldPassClickId && { clickId }),
              ...(isPartnerLink && { via: key }),
=======
      return createResponseWithCookies(
        NextResponse.rewrite(new URL("/api/patch-redirect", req.url), {
          request: {
            headers: new Headers({
              destination: getFinalUrl(url, {
                req,
                clickId: trackConversion ? clickId : undefined,
              }),
>>>>>>> 59cf0166
            }),
          },
        }),
        cookieData,
      );
    }

    return createResponseWithCookies(
      NextResponse.redirect(
        getFinalUrl(url, {
          req,
          ...(shouldPassClickId && { clickId }),
          ...(isPartnerLink && { via: key }),
        }),
        {
          headers: {
            ...DUB_HEADERS,
            ...(!shouldIndex && { "X-Robots-Tag": "googlebot: noindex" }),
          },
          status: key === "_root" ? 301 : 302,
        },
      ),
      cookieData,
    );
  }
}<|MERGE_RESOLUTION|>--- conflicted
+++ resolved
@@ -515,15 +515,6 @@
     );
 
     if (hasEmptySearchParams(url)) {
-<<<<<<< HEAD
-      return NextResponse.rewrite(new URL("/api/patch-redirect", req.url), {
-        request: {
-          headers: new Headers({
-            destination: getFinalUrl(url, {
-              req,
-              ...(shouldPassClickId && { clickId }),
-              ...(isPartnerLink && { via: key }),
-=======
       return createResponseWithCookies(
         NextResponse.rewrite(new URL("/api/patch-redirect", req.url), {
           request: {
@@ -532,7 +523,6 @@
                 req,
                 clickId: trackConversion ? clickId : undefined,
               }),
->>>>>>> 59cf0166
             }),
           },
         }),

--- conflicted
+++ resolved
@@ -25,11 +25,7 @@
     },
   });
 
-<<<<<<< HEAD
-  const { token, userId, campaignId } = await rewardfulImporter.getCredentials(
-=======
   const { token, campaignId } = await rewardfulImporter.getCredentials(
->>>>>>> ac0d0966
     workspace.id,
   );
 
@@ -73,19 +69,9 @@
     });
   }
 
-<<<<<<< HEAD
-  // Imports finished
-  await rewardfulImporter.deleteCredentials(workspace.id);
-
-  const { email } = await prisma.user.findUniqueOrThrow({
-    where: {
-      id: userId,
-    },
-=======
   await rewardfulImporter.queue({
     programId: program.id,
     action: "import-commissions",
->>>>>>> ac0d0966
   });
 }
 

"use server";

import { getDefaultProgramIdOrThrow } from "@/lib/api/programs/get-default-program-id-or-throw";
<<<<<<< HEAD
import { getProgramOrThrow } from "@/lib/api/programs/get-program-or-throw";
import { DIRECT_DEBIT_PAYMENT_METHODS } from "@/lib/partners/constants";
import { calculatePayoutFee } from "@/lib/payment-methods";
import { stripe } from "@/lib/stripe";
import { DIRECT_DEBIT_PAYMENT_METHOD } from "@/lib/types";
import { sendEmail } from "@dub/email";
import PartnerPayoutConfirmed from "@dub/email/templates/partner-payout-confirmed";
import { prisma } from "@dub/prisma";
import { waitUntil } from "@vercel/functions";
=======
import { qstash } from "@/lib/cron";
import { stripe } from "@/lib/stripe";
import { APP_DOMAIN_WITH_NGROK } from "@dub/utils";
>>>>>>> d60e0b64
import z from "zod";
import { authActionClient } from "../safe-action";

const confirmPayoutsSchema = z.object({
  workspaceId: z.string(),
  paymentMethodId: z.string(),
  excludeCurrentMonth: z.boolean().optional().default(false),
});

const ALLOWED_PAYMENT_METHODS = [
  "card",
  "link",
  ...DIRECT_DEBIT_PAYMENT_METHODS,
];

// Confirm payouts
export const confirmPayoutsAction = authActionClient
  .schema(confirmPayoutsSchema)
  .action(async ({ parsedInput, ctx }) => {
    const { workspace, user } = ctx;
    const { paymentMethodId, excludeCurrentMonth } = parsedInput;

    getDefaultProgramIdOrThrow(workspace);

    if (!workspace.stripeId) {
      throw new Error("Workspace does not have a valid Stripe ID.");
    }

    const paymentMethod = await stripe.paymentMethods.retrieve(paymentMethodId);

    if (paymentMethod.customer !== workspace.stripeId) {
      throw new Error("Invalid payout method.");
    }

    if (!ALLOWED_PAYMENT_METHODS.includes(paymentMethod.type)) {
      throw new Error(
<<<<<<< HEAD
        `We only support ${ALLOWED_PAYMENT_METHODS.join(
          ", ",
        )} for now. Please update your payout method to one of these.`,
=======
        "We only support ACH and Card for now. Please update your payout method to one of these.",
>>>>>>> d60e0b64
      );
    }

    const qstashResponse = await qstash.publishJSON({
      url: `${APP_DOMAIN_WITH_NGROK}/api/cron/payouts/confirm`,
      body: {
        workspaceId: workspace.id,
        userId: user.id,
        paymentMethodId,
        excludeCurrentMonth,
      },
    });

    if (qstashResponse.messageId) {
      console.log(`Message sent to Qstash with id ${qstashResponse.messageId}`);
    } else {
      console.error("Error sending message to Qstash", qstashResponse);
    }
<<<<<<< HEAD

    // Create the invoice for the payouts
    const newInvoice = await prisma.$transaction(async (tx) => {
      const amount = payouts.reduce(
        (total, payout) => total + payout.amount,
        0,
      );

      const fee =
        amount * calculatePayoutFee(paymentMethod.type, workspace.plan);
      const total = amount + fee;

      // Generate the next invoice number
      const totalInvoices = await tx.invoice.count({
        where: {
          workspaceId: workspace.id,
        },
      });
      const paddedNumber = String(totalInvoices + 1).padStart(4, "0");
      const invoiceNumber = `${workspace.invoicePrefix}-${paddedNumber}`;

      const invoice = await tx.invoice.create({
        data: {
          id: createId({ prefix: "inv_" }),
          number: invoiceNumber,
          programId,
          workspaceId: workspace.id,
          amount,
          fee,
          total,
        },
      });

      if (!invoice) {
        throw new Error("Failed to create payout invoice.");
      }

      await stripe.paymentIntents.create({
        amount: invoice.total,
        customer: workspace.stripeId!,
        payment_method_types: ALLOWED_PAYMENT_METHODS,
        payment_method: paymentMethod.id,
        currency: "usd",
        confirmation_method: "automatic",
        confirm: true,
        transfer_group: invoice.id,
        statement_descriptor: "Dub Partners",
        description: `Dub Partners payout invoice (${invoice.id})`,
      });

      await tx.payout.updateMany({
        where: {
          id: {
            in: payouts.map((p) => p.id),
          },
        },
        data: {
          invoiceId: invoice.id,
          status: "processing",
          userId: user.id,
        },
      });

      return invoice;
    });

    waitUntil(
      (async () => {
        // Send emails to all the partners involved in the payouts if the payout method is direct debit
        // Direct debit takes 4-5 business days to process
        if (
          newInvoice &&
          DIRECT_DEBIT_PAYMENT_METHODS.includes(
            paymentMethod.type as DIRECT_DEBIT_PAYMENT_METHOD,
          )
        ) {
          await Promise.all(
            payouts
              .filter((payout) => payout.partner.email)
              .map((payout) =>
                sendEmail({
                  subject: "You've got money coming your way!",
                  email: payout.partner.email!,
                  react: PartnerPayoutConfirmed({
                    email: payout.partner.email!,
                    program: payout.program,
                    payout: {
                      id: payout.id,
                      amount: payout.amount,
                      startDate: payout.periodStart,
                      endDate: payout.periodEnd,
                    },
                  }),
                  variant: "notifications",
                }),
              ),
          );
        }
      })(),
    );
=======
>>>>>>> d60e0b64
  });<|MERGE_RESOLUTION|>--- conflicted
+++ resolved
@@ -1,21 +1,10 @@
 "use server";
 
 import { getDefaultProgramIdOrThrow } from "@/lib/api/programs/get-default-program-id-or-throw";
-<<<<<<< HEAD
-import { getProgramOrThrow } from "@/lib/api/programs/get-program-or-throw";
+import { qstash } from "@/lib/cron";
 import { DIRECT_DEBIT_PAYMENT_METHODS } from "@/lib/partners/constants";
-import { calculatePayoutFee } from "@/lib/payment-methods";
-import { stripe } from "@/lib/stripe";
-import { DIRECT_DEBIT_PAYMENT_METHOD } from "@/lib/types";
-import { sendEmail } from "@dub/email";
-import PartnerPayoutConfirmed from "@dub/email/templates/partner-payout-confirmed";
-import { prisma } from "@dub/prisma";
-import { waitUntil } from "@vercel/functions";
-=======
-import { qstash } from "@/lib/cron";
 import { stripe } from "@/lib/stripe";
 import { APP_DOMAIN_WITH_NGROK } from "@dub/utils";
->>>>>>> d60e0b64
 import z from "zod";
 import { authActionClient } from "../safe-action";
 
@@ -52,13 +41,9 @@
 
     if (!ALLOWED_PAYMENT_METHODS.includes(paymentMethod.type)) {
       throw new Error(
-<<<<<<< HEAD
         `We only support ${ALLOWED_PAYMENT_METHODS.join(
           ", ",
         )} for now. Please update your payout method to one of these.`,
-=======
-        "We only support ACH and Card for now. Please update your payout method to one of these.",
->>>>>>> d60e0b64
       );
     }
 
@@ -77,107 +62,4 @@
     } else {
       console.error("Error sending message to Qstash", qstashResponse);
     }
-<<<<<<< HEAD
-
-    // Create the invoice for the payouts
-    const newInvoice = await prisma.$transaction(async (tx) => {
-      const amount = payouts.reduce(
-        (total, payout) => total + payout.amount,
-        0,
-      );
-
-      const fee =
-        amount * calculatePayoutFee(paymentMethod.type, workspace.plan);
-      const total = amount + fee;
-
-      // Generate the next invoice number
-      const totalInvoices = await tx.invoice.count({
-        where: {
-          workspaceId: workspace.id,
-        },
-      });
-      const paddedNumber = String(totalInvoices + 1).padStart(4, "0");
-      const invoiceNumber = `${workspace.invoicePrefix}-${paddedNumber}`;
-
-      const invoice = await tx.invoice.create({
-        data: {
-          id: createId({ prefix: "inv_" }),
-          number: invoiceNumber,
-          programId,
-          workspaceId: workspace.id,
-          amount,
-          fee,
-          total,
-        },
-      });
-
-      if (!invoice) {
-        throw new Error("Failed to create payout invoice.");
-      }
-
-      await stripe.paymentIntents.create({
-        amount: invoice.total,
-        customer: workspace.stripeId!,
-        payment_method_types: ALLOWED_PAYMENT_METHODS,
-        payment_method: paymentMethod.id,
-        currency: "usd",
-        confirmation_method: "automatic",
-        confirm: true,
-        transfer_group: invoice.id,
-        statement_descriptor: "Dub Partners",
-        description: `Dub Partners payout invoice (${invoice.id})`,
-      });
-
-      await tx.payout.updateMany({
-        where: {
-          id: {
-            in: payouts.map((p) => p.id),
-          },
-        },
-        data: {
-          invoiceId: invoice.id,
-          status: "processing",
-          userId: user.id,
-        },
-      });
-
-      return invoice;
-    });
-
-    waitUntil(
-      (async () => {
-        // Send emails to all the partners involved in the payouts if the payout method is direct debit
-        // Direct debit takes 4-5 business days to process
-        if (
-          newInvoice &&
-          DIRECT_DEBIT_PAYMENT_METHODS.includes(
-            paymentMethod.type as DIRECT_DEBIT_PAYMENT_METHOD,
-          )
-        ) {
-          await Promise.all(
-            payouts
-              .filter((payout) => payout.partner.email)
-              .map((payout) =>
-                sendEmail({
-                  subject: "You've got money coming your way!",
-                  email: payout.partner.email!,
-                  react: PartnerPayoutConfirmed({
-                    email: payout.partner.email!,
-                    program: payout.program,
-                    payout: {
-                      id: payout.id,
-                      amount: payout.amount,
-                      startDate: payout.periodStart,
-                      endDate: payout.periodEnd,
-                    },
-                  }),
-                  variant: "notifications",
-                }),
-              ),
-          );
-        }
-      })(),
-    );
-=======
->>>>>>> d60e0b64
   });
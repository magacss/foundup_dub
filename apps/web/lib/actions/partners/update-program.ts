--- conflicted
+++ resolved
@@ -1,10 +1,7 @@
 "use server";
 
-<<<<<<< HEAD
+import { getFolderOrThrow } from "@/lib/folder/get-folder-or-throw";
 import { isStored, storage } from "@/lib/storage";
-=======
-import { getFolderOrThrow } from "@/lib/folder/get-folder-or-throw";
->>>>>>> f108c4f0
 import { prisma } from "@dub/prisma";
 import { nanoid, R2_URL } from "@dub/utils";
 import { waitUntil } from "@vercel/functions";
@@ -41,12 +38,19 @@
       brandColor,
     } = parsedInput;
 
-<<<<<<< HEAD
     try {
       const program = await getProgramOrThrow({
         workspaceId: workspace.id,
         programId,
       });
+
+      if (defaultFolderId) {
+        await getFolderOrThrow({
+          workspaceId: workspace.id,
+          userId: ctx.user.id,
+          folderId: defaultFolderId,
+        });
+      }
 
       const [logoUrl, wordmarkUrl] = await Promise.all([
         logo && !isStored(logo)
@@ -97,35 +101,4 @@
       console.error("Failed to update program", e);
       return { ok: false };
     }
-=======
-    await getProgramOrThrow({
-      workspaceId: workspace.id,
-      programId,
-    });
-
-    if (defaultFolderId) {
-      await getFolderOrThrow({
-        workspaceId: workspace.id,
-        userId: ctx.user.id,
-        folderId: defaultFolderId,
-      });
-    }
-
-    await prisma.program.update({
-      where: {
-        id: programId,
-      },
-      data: {
-        name,
-        commissionType,
-        commissionAmount,
-        commissionDuration,
-        commissionInterval,
-        cookieLength,
-        domain,
-        url,
-        defaultFolderId,
-      },
-    });
->>>>>>> f108c4f0
   });
"use server";

import { getDefaultProgramIdOrThrow } from "@/lib/api/programs/get-default-program-id-or-throw";
import { getFolderOrThrow } from "@/lib/folder/get-folder-or-throw";
import { isStored, storage } from "@/lib/storage";
import { programLanderSchema } from "@/lib/zod/schemas/program-lander";
import { prisma } from "@dub/prisma";
import { nanoid, R2_URL } from "@dub/utils";
import { Prisma } from "@prisma/client";
import { waitUntil } from "@vercel/functions";
import { z } from "zod";
import { getProgramOrThrow } from "../../api/programs/get-program-or-throw";
import { updateProgramSchema } from "../../zod/schemas/programs";
import { authActionClient } from "../safe-action";

const schema = updateProgramSchema.partial().extend({
  workspaceId: z.string(),
  logo: z.string().nullish(),
  wordmark: z.string().nullish(),
  brandColor: z.string().nullish(),
  landerData: programLanderSchema.nullish(),
});

export const updateProgramAction = authActionClient
  .schema(schema)
  .action(async ({ parsedInput, ctx }) => {
    const { workspace } = ctx;
    const {
      defaultFolderId,
      name,
      holdingPeriodDays,
      minPayoutAmount,
      cookieLength,
      domain,
      url,
      logo,
      wordmark,
      brandColor,
      landerData,
      linkStructure,
      supportEmail,
      helpUrl,
      termsUrl,
    } = parsedInput;

    const programId = getDefaultProgramIdOrThrow(workspace);
    const program = await getProgramOrThrow({
      workspaceId: workspace.id,
      programId,
    });

    if (defaultFolderId) {
      await getFolderOrThrow({
        workspaceId: workspace.id,
        userId: ctx.user.id,
        folderId: defaultFolderId,
      });
    }

    const [logoUrl, wordmarkUrl] = await Promise.all([
      logo && !isStored(logo)
        ? storage
            .upload(`programs/${programId}/logo_${nanoid(7)}`, logo)
            .then(({ url }) => url)
        : null,
      wordmark && !isStored(wordmark)
        ? storage
            .upload(`programs/${programId}/wordmark_${nanoid(7)}`, wordmark)
            .then(({ url }) => url)
        : null,
    ]);

<<<<<<< HEAD
      await prisma.program.update({
        where: {
          id: programId,
        },
        data: {
          name,
          cookieLength,
          holdingPeriodDays,
          minPayoutAmount,
          domain,
          url,
          brandColor,
          logo: logoUrl ?? undefined,
          wordmark: wordmarkUrl ?? undefined,
          landerData: landerData === null ? Prisma.JsonNull : landerData,
          defaultFolderId,
          linkStructure,
          supportEmail,
          helpUrl,
          termsUrl,
        },
      });
=======
    await prisma.program.update({
      where: {
        id: programId,
      },
      data: {
        name,
        cookieLength,
        holdingPeriodDays,
        minPayoutAmount,
        domain,
        url,
        brandColor,
        logo: logoUrl ?? undefined,
        wordmark: wordmarkUrl ?? undefined,
        defaultFolderId,
        linkStructure,
        supportEmail,
        helpUrl,
        termsUrl,
      },
    });
>>>>>>> f71a6d22

    // Delete old logo/wordmark if they were updated
    waitUntil(
      Promise.all([
        ...(logoUrl && program.logo
          ? [storage.delete(program.logo.replace(`${R2_URL}/`, ""))]
          : []),
        ...(wordmarkUrl && program.wordmark
          ? [storage.delete(program.wordmark.replace(`${R2_URL}/`, ""))]
          : []),
      ]),
    );
  });<|MERGE_RESOLUTION|>--- conflicted
+++ resolved
@@ -5,8 +5,8 @@
 import { isStored, storage } from "@/lib/storage";
 import { programLanderSchema } from "@/lib/zod/schemas/program-lander";
 import { prisma } from "@dub/prisma";
+import { Prisma } from "@dub/prisma/client";
 import { nanoid, R2_URL } from "@dub/utils";
-import { Prisma } from "@prisma/client";
 import { waitUntil } from "@vercel/functions";
 import { z } from "zod";
 import { getProgramOrThrow } from "../../api/programs/get-program-or-throw";
@@ -70,30 +70,6 @@
         : null,
     ]);
 
-<<<<<<< HEAD
-      await prisma.program.update({
-        where: {
-          id: programId,
-        },
-        data: {
-          name,
-          cookieLength,
-          holdingPeriodDays,
-          minPayoutAmount,
-          domain,
-          url,
-          brandColor,
-          logo: logoUrl ?? undefined,
-          wordmark: wordmarkUrl ?? undefined,
-          landerData: landerData === null ? Prisma.JsonNull : landerData,
-          defaultFolderId,
-          linkStructure,
-          supportEmail,
-          helpUrl,
-          termsUrl,
-        },
-      });
-=======
     await prisma.program.update({
       where: {
         id: programId,
@@ -108,6 +84,7 @@
         brandColor,
         logo: logoUrl ?? undefined,
         wordmark: wordmarkUrl ?? undefined,
+        landerData: landerData === null ? Prisma.JsonNull : landerData,
         defaultFolderId,
         linkStructure,
         supportEmail,
@@ -115,7 +92,6 @@
         termsUrl,
       },
     });
->>>>>>> f71a6d22
 
     // Delete old logo/wordmark if they were updated
     waitUntil(

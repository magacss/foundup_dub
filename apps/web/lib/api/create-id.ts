import baseX from "base-x";
import crypto from "crypto";

const prefixes = [
  "ws_",
  "user_",
  "link_",
  "tag_",
  "fold_",
  "dom_",
  "po_",
  "dash_",
  "int_",
  "app_",
  "cus_",
  "utm_",
  "wh_",
  "pn_",
  "prog_",
  "pga_",
  "pgi_",
  "pge_",
  "pgr_",
  "inv_",
  "cm_",
  "rw_",
  "disc_",
  "dub_embed_",
  "audit_",
  "import_",
<<<<<<< HEAD
=======
  "grp_",
>>>>>>> c43e7739
  "bounty_", // TODO: Finalize this
  "bounty_submission_", // TODO: Finalize this
  "wf_",
] as const;

// ULID uses base32 encoding
const base32 = baseX("0123456789ABCDEFGHJKMNPQRSTVWXYZ");

// Creates a ULID-compatible buffer (48 bits timestamp + 80 bits randomness)
function createULIDBuffer(): Uint8Array {
  const buf = new Uint8Array(16); // 128 bits total

  // Timestamp (48 bits = 6 bytes)
  const timestamp = BigInt(Date.now());
  buf[0] = Number((timestamp >> BigInt(40)) & BigInt(255));
  buf[1] = Number((timestamp >> BigInt(32)) & BigInt(255));
  buf[2] = Number((timestamp >> BigInt(24)) & BigInt(255));
  buf[3] = Number((timestamp >> BigInt(16)) & BigInt(255));
  buf[4] = Number((timestamp >> BigInt(8)) & BigInt(255));
  buf[5] = Number(timestamp & BigInt(255));

  // Randomness (80 bits = 10 bytes)
  crypto.getRandomValues(buf.subarray(6));

  return buf;
}

// Creates a unique, time-sortable ID with an optional prefix
export const createId = ({
  prefix,
}: {
  prefix?: (typeof prefixes)[number];
} = {}) => {
  const buf = createULIDBuffer();
  const id = base32.encode(buf);

  return `${prefix || ""}${id}`;
};<|MERGE_RESOLUTION|>--- conflicted
+++ resolved
@@ -28,10 +28,7 @@
   "dub_embed_",
   "audit_",
   "import_",
-<<<<<<< HEAD
-=======
   "grp_",
->>>>>>> c43e7739
   "bounty_", // TODO: Finalize this
   "bounty_submission_", // TODO: Finalize this
   "wf_",

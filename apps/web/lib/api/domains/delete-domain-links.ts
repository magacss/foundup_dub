--- conflicted
+++ resolved
@@ -84,12 +84,16 @@
     });
   }
 
-  // After all links are deleted, delete the domain
-  await prisma.domain.delete({
+  // After all links are deleted, delete the domain and image
+  const domainRecord = await prisma.domain.delete({
     where: {
       slug: domain,
     },
   });
+
+  if (domainRecord.logo) {
+    await storage.delete(domainRecord.logo.replace(`${R2_URL}/`, ""));
+  }
 }
 
 // Mark the domain as deleted
@@ -119,16 +123,8 @@
       where: {
         slug: domain,
       },
-<<<<<<< HEAD
       data: {
         projectId: null,
-=======
-      select: {
-        id: true,
-        projectId: true,
-        logo: true,
-        createdAt: true,
->>>>>>> 75ac34a5
       },
     }),
 
@@ -150,7 +146,6 @@
     delay,
   });
 
-<<<<<<< HEAD
   response.forEach((promise) => {
     if (promise.status === "rejected") {
       console.error("markDomainAsDeleted", {
@@ -160,43 +155,4 @@
       });
     }
   });
-=======
-  waitUntil(
-    (async () => {
-      await Promise.allSettled([
-        // delete all links from redis
-        redis.del(domain.toLowerCase()),
-        // record deletes in tinybird for domain & links
-        recordLink([
-          ...allLinks.map((link) => ({
-            link_id: link.id,
-            domain: link.domain,
-            key: link.key,
-            url: link.url,
-            tag_ids: link.tags.map((tag) => tag.tagId),
-            program_id: link.programId ?? "",
-            workspace_id: link.projectId,
-            created_at: link.createdAt,
-            deleted: true,
-          })),
-        ]),
-        ...allLinks.map((link) => {
-          if (
-            link.image &&
-            link.image.startsWith(`${R2_URL}/images/${link.id}`)
-          ) {
-            storage.delete(link.image.replace(`${R2_URL}/`, ""));
-          }
-        }),
-        // remove the domain from Vercel
-        removeDomainFromVercel(domain),
-        // if domain has logo, delete it from R2
-        domainData.logo &&
-          storage.delete(domainData.logo.replace(`${R2_URL}/`, "")),
-      ]);
-    })(),
-  );
-
-  return response;
->>>>>>> 75ac34a5
 }
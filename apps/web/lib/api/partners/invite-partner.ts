--- conflicted
+++ resolved
@@ -4,14 +4,8 @@
 import { sendEmail } from "@dub/email";
 import { PartnerInvite } from "@dub/email/templates/partner-invite";
 import { prisma } from "@dub/prisma";
-<<<<<<< HEAD
-import { Link, Project } from "@dub/prisma/client";
-=======
 import { Link } from "@dub/prisma/client";
 import { waitUntil } from "@vercel/functions";
-import { sendEmail } from "emails";
-import PartnerInvite from "emails/partner-invite";
->>>>>>> 20dec3ea
 import { createId } from "../utils";
 
 export const invitePartner = async ({

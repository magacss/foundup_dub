--- conflicted
+++ resolved
@@ -118,11 +118,7 @@
 }
 
 export function handleApiError(error: any): ErrorResponse & { status: number } {
-<<<<<<< HEAD
-  //console.error("API error occurred", error, JSON.stringify(error, null, 2));
-=======
   console.error("API error occurred", error);
->>>>>>> b79757d4
 
   // Zod errors
   if (error instanceof ZodError) {

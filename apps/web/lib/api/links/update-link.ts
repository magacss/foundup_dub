import { isStored, storage } from "@/lib/storage";
import { recordLink } from "@/lib/tinybird";
import { LinkProps, ProcessedLinkProps } from "@/lib/types";
<<<<<<< HEAD
import { formatRedisLink } from "@/lib/upstash";
=======
import { formatRedisLink, redis } from "@/lib/upstash";
import { prisma } from "@dub/prisma";
import { Prisma } from "@dub/prisma/client";
>>>>>>> a0099a72
import {
  R2_URL,
  getParamsFromURL,
  linkConstructorSimple,
  nanoid,
  truncate,
} from "@dub/utils";
import { waitUntil } from "@vercel/functions";
import { combineTagIds } from "../tags/combine-tag-ids";
import { createId } from "../utils";
import { linkCache } from "./cache";
import { transformLink } from "./utils";

export async function updateLink({
  oldLink,
  updatedLink,
}: {
  oldLink: { domain: string; key: string; image?: string | null };
  updatedLink: ProcessedLinkProps &
    Pick<LinkProps, "id" | "clicks" | "lastClicked" | "updatedAt">;
}) {
  let {
    id,
    domain,
    key,
    url,
    expiresAt,
    title,
    description,
    image,
    proxy,
    geo,
    publicStats,
  } = updatedLink;
  const changedKey = key.toLowerCase() !== oldLink.key.toLowerCase();
  const changedDomain = domain !== oldLink.domain;

  const { utm_source, utm_medium, utm_campaign, utm_term, utm_content } =
    getParamsFromURL(url);

  // exclude fields that should not be updated
  const {
    id: _,
    clicks,
    lastClicked,
    updatedAt,
    tagId,
    tagIds,
    tagNames,
    webhookIds,
    ...rest
  } = updatedLink;

  const combinedTagIds = combineTagIds({ tagId, tagIds });

  const imageUrlNonce = nanoid(7);

  const response = await prisma.link.update({
    where: {
      id,
    },
    data: {
      ...rest,
      key,
      shortLink: linkConstructorSimple({
        domain: updatedLink.domain,
        key: updatedLink.key,
      }),
      title: truncate(title, 120),
      description: truncate(description, 240),
      image:
        proxy && image && !isStored(image)
          ? `${R2_URL}/images/${id}_${imageUrlNonce}`
          : image,
      utm_source: utm_source || null,
      utm_medium: utm_medium || null,
      utm_campaign: utm_campaign || null,
      utm_term: utm_term || null,
      utm_content: utm_content || null,
      expiresAt: expiresAt ? new Date(expiresAt) : null,
      geo: geo || Prisma.JsonNull,

      // Associate tags by tagNames
      ...(tagNames &&
        updatedLink.projectId && {
          tags: {
            deleteMany: {},
            create: tagNames.map((tagName, idx) => ({
              tag: {
                connect: {
                  name_projectId: {
                    name: tagName,
                    projectId: updatedLink.projectId as string,
                  },
                },
              },
              createdAt: new Date(new Date().getTime() + idx * 100), // increment by 100ms for correct order
            })),
          },
        }),

      // Associate tags by IDs (takes priority over tagNames)
      ...(combinedTagIds && {
        tags: {
          deleteMany: {},
          create: combinedTagIds.map((tagId, idx) => ({
            tagId,
            createdAt: new Date(new Date().getTime() + idx * 100), // increment by 100ms for correct order
          })),
        },
      }),

      // Webhooks
      ...(webhookIds && {
        webhooks: {
          deleteMany: {},
          createMany: {
            data: webhookIds.map((webhookId) => ({
              webhookId,
            })),
          },
        },
      }),

      // Shared dashboard
      ...(publicStats && {
        dashboard: {
          create: {
            id: createId({ prefix: "dash_" }),
            showConversions: updatedLink.trackConversion,
            projectId: updatedLink.projectId,
            userId: updatedLink.userId,
          },
        },
      }),
    },
    include: {
      tags: {
        select: {
          tag: {
            select: {
              id: true,
              name: true,
              color: true,
            },
          },
        },
        orderBy: {
          createdAt: "asc",
        },
      },
      webhooks: webhookIds ? true : false,
    },
  });

  waitUntil(
    Promise.all([
      // record link in Redis
      linkCache.set({
        link: await formatRedisLink(response),
        domain: response.domain,
        key: response.key,
      }),

      // record link in Tinybird
      recordLink({
        link_id: response.id,
        domain: response.domain,
        key: response.key,
        url: response.url,
        tag_ids: response.tags.map(({ tag }) => tag.id),
        program_id: response.programId ?? "",
        workspace_id: response.projectId,
        created_at: response.createdAt,
      }),

      // if key is changed: delete the old key in Redis
      (changedDomain || changedKey) && linkCache.delete(oldLink),

      // if proxy is true and image is not stored in R2, upload image to R2
      proxy &&
        image &&
        !isStored(image) &&
        storage.upload(`images/${id}_${imageUrlNonce}`, image, {
          width: 1200,
          height: 630,
        }),
      // if there's a valid old image and it starts with the same link ID but is different from the new image, delete it
      oldLink.image &&
        oldLink.image.startsWith(`${R2_URL}/images/${id}`) &&
        oldLink.image !== image &&
        storage.delete(oldLink.image.replace(`${R2_URL}/`, "")),
    ]),
  );

  return transformLink(response);
}<|MERGE_RESOLUTION|>--- conflicted
+++ resolved
@@ -1,13 +1,9 @@
 import { isStored, storage } from "@/lib/storage";
 import { recordLink } from "@/lib/tinybird";
 import { LinkProps, ProcessedLinkProps } from "@/lib/types";
-<<<<<<< HEAD
 import { formatRedisLink } from "@/lib/upstash";
-=======
-import { formatRedisLink, redis } from "@/lib/upstash";
 import { prisma } from "@dub/prisma";
 import { Prisma } from "@dub/prisma/client";
->>>>>>> a0099a72
 import {
   R2_URL,
   getParamsFromURL,

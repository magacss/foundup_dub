import { prisma } from "@/lib/prisma";
import { isStored, storage } from "@/lib/storage";
import { recordLink } from "@/lib/tinybird";
import { LinkProps, ProcessedLinkProps } from "@/lib/types";
import { formatRedisLink } from "@/lib/upstash";
import {
  R2_URL,
  getParamsFromURL,
  linkConstructorSimple,
  nanoid,
  truncate,
} from "@dub/utils";
import { Prisma } from "@prisma/client";
import { waitUntil } from "@vercel/functions";
import { linkCache } from "./cache";
import { combineTagIds, transformLink } from "./utils";

export async function updateLink({
  oldLink,
  updatedLink,
}: {
  oldLink: { domain: string; key: string; image?: string | null };
  updatedLink: ProcessedLinkProps &
    Pick<LinkProps, "id" | "clicks" | "lastClicked" | "updatedAt">;
}) {
  let {
    id,
    domain,
    key,
    url,
    expiresAt,
    title,
    description,
    image,
    proxy,
    geo,
  } = updatedLink;
  const changedKey = key.toLowerCase() !== oldLink.key.toLowerCase();
  const changedDomain = domain !== oldLink.domain;

  const { utm_source, utm_medium, utm_campaign, utm_term, utm_content } =
    getParamsFromURL(url);

  // exclude fields that should not be updated
  const {
    id: _,
    clicks,
    lastClicked,
    updatedAt,
    tagId,
    tagIds,
    tagNames,
    webhookIds,
    ...rest
  } = updatedLink;

  const combinedTagIds = combineTagIds({ tagId, tagIds });

  const imageUrlNonce = nanoid(7);

  const response = await prisma.link.update({
    where: {
      id,
    },
    data: {
      ...rest,
      key,
      shortLink: linkConstructorSimple({
        domain: updatedLink.domain,
        key: updatedLink.key,
      }),
      title: truncate(title, 120),
      description: truncate(description, 240),
      image:
        proxy && image && !isStored(image)
          ? `${R2_URL}/images/${id}_${imageUrlNonce}`
          : image,
      utm_source: utm_source || null,
      utm_medium: utm_medium || null,
      utm_campaign: utm_campaign || null,
      utm_term: utm_term || null,
      utm_content: utm_content || null,
      expiresAt: expiresAt ? new Date(expiresAt) : null,
      geo: geo || Prisma.JsonNull,

      // Associate tags by tagNames
      ...(tagNames &&
        updatedLink.projectId && {
          tags: {
            deleteMany: {},
            create: tagNames.map((tagName) => ({
              tag: {
                connect: {
                  name_projectId: {
                    name: tagName,
                    projectId: updatedLink.projectId as string,
                  },
                },
              },
            })),
          },
        }),

      // Associate tags by IDs (takes priority over tagNames)
      ...(combinedTagIds && {
        tags: {
          deleteMany: {},
          create: combinedTagIds.map((tagId) => ({
            tagId,
          })),
        },
      }),

      // Webhooks
      ...(webhookIds && {
        webhooks: {
          deleteMany: {},
          createMany: {
            data: webhookIds.map((webhookId) => ({
              webhookId,
            })),
          },
        },
      }),
    },
    include: {
      tags: {
        select: {
          tag: {
            select: {
              id: true,
              name: true,
              color: true,
            },
          },
        },
      },
      webhooks: webhookIds ? true : false,
    },
  });

  waitUntil(
    Promise.all([
      // record link in Redis
<<<<<<< HEAD
      linkCache.set({
        link: await formatRedisLink({
          ...response,
          webhookIds: response.webhooks.map(({ webhookId }) => webhookId),
        }),
        domain: response.domain,
        key: response.key,
=======
      redis.hset(updatedLink.domain.toLowerCase(), {
        [updatedLink.key.toLowerCase()]: await formatRedisLink(response),
>>>>>>> fdac036b
      }),

      // record link in Tinybird
      recordLink({
        link_id: response.id,
        domain: response.domain,
        key: response.key,
        url: response.url,
        tag_ids: response.tags.map(({ tag }) => tag.id),
        workspace_id: response.projectId,
        created_at: response.createdAt,
      }),

      // if key is changed: delete the old key in Redis
      (changedDomain || changedKey) && linkCache.delete(oldLink),

      // if proxy is true and image is not stored in R2, upload image to R2
      proxy &&
        image &&
        !isStored(image) &&
        storage.upload(`images/${id}_${imageUrlNonce}`, image, {
          width: 1200,
          height: 630,
        }),
      // if there's a valid old image and it starts with the same link ID but is different from the new image, delete it
      oldLink.image &&
        oldLink.image.startsWith(`${R2_URL}/images/${id}`) &&
        oldLink.image !== image &&
        storage.delete(oldLink.image.replace(`${R2_URL}/`, "")),
    ]),
  );

  return transformLink(response);
}<|MERGE_RESOLUTION|>--- conflicted
+++ resolved
@@ -142,18 +142,10 @@
   waitUntil(
     Promise.all([
       // record link in Redis
-<<<<<<< HEAD
       linkCache.set({
-        link: await formatRedisLink({
-          ...response,
-          webhookIds: response.webhooks.map(({ webhookId }) => webhookId),
-        }),
+        link: await formatRedisLink(response),
         domain: response.domain,
         key: response.key,
-=======
-      redis.hset(updatedLink.domain.toLowerCase(), {
-        [updatedLink.key.toLowerCase()]: await formatRedisLink(response),
->>>>>>> fdac036b
       }),
 
       // record link in Tinybird

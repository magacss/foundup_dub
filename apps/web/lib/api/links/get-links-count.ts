<<<<<<< HEAD
import z from "@/lib/zod";
import { getLinksCountQuerySchema } from "@/lib/zod/schemas/links";
import { prisma } from "@dub/prisma";
import { combineTagIds } from "./utils";
=======
import { combineTagIds } from "@/lib/api/tags/combine-tag-ids";
import { prisma } from "@/lib/prisma";
import z from "@/lib/zod";
import { getLinksCountQuerySchema } from "@/lib/zod/schemas/links";
>>>>>>> e20dd787

export async function getLinksCount({
  searchParams,
  workspaceId,
}: {
  searchParams: z.infer<typeof getLinksCountQuerySchema>;
  workspaceId: string;
  userId?: string | null;
}) {
  const {
    groupBy,
    search,
    domain,
    tagId,
    tagIds,
    tagNames,
    userId,
    showArchived,
    withTags,
  } = searchParams;

  const combinedTagIds = combineTagIds({ tagId, tagIds });

  const linksWhere = {
    projectId: workspaceId,
    archived: showArchived ? undefined : false,
    ...(search && {
      OR: [
        {
          shortLink: { contains: search },
        },
        {
          url: { contains: search },
        },
      ],
    }),
    // when filtering by domain, only filter by domain if the filter group is not "Domains"
    ...(domain &&
      groupBy !== "domain" && {
        domain,
      }),
    // when filtering by user, only filter by user if the filter group is not "Users"
    ...(userId &&
      groupBy !== "userId" && {
        userId,
      }),
  };

  if (groupBy === "tagId") {
    return await prisma.linkTag.groupBy({
      by: ["tagId"],
      where: {
        link: linksWhere,
      },
      _count: true,
      orderBy: {
        _count: {
          tagId: "desc",
        },
      },
    });
  } else {
    const where = {
      ...linksWhere,
      ...(withTags && {
        tags: {
          some: {},
        },
      }),
      ...(combinedTagIds && combinedTagIds.length > 0
        ? {
            tags: { some: { tagId: { in: combinedTagIds } } },
          }
        : tagNames
          ? {
              tags: {
                some: {
                  tag: {
                    name: {
                      in: tagNames,
                    },
                  },
                },
              },
            }
          : {}),
    };

    if (groupBy === "domain" || groupBy === "userId") {
      return await prisma.link.groupBy({
        by: [groupBy],
        where,
        _count: true,
        orderBy: {
          _count: {
            [groupBy]: "desc",
          },
        },
      });
    } else {
      return await prisma.link.count({
        where,
      });
    }
  }
}<|MERGE_RESOLUTION|>--- conflicted
+++ resolved
@@ -1,14 +1,7 @@
-<<<<<<< HEAD
+import { combineTagIds } from "@/lib/api/tags/combine-tag-ids";
 import z from "@/lib/zod";
 import { getLinksCountQuerySchema } from "@/lib/zod/schemas/links";
 import { prisma } from "@dub/prisma";
-import { combineTagIds } from "./utils";
-=======
-import { combineTagIds } from "@/lib/api/tags/combine-tag-ids";
-import { prisma } from "@/lib/prisma";
-import z from "@/lib/zod";
-import { getLinksCountQuerySchema } from "@/lib/zod/schemas/links";
->>>>>>> e20dd787
 
 export async function getLinksCount({
   searchParams,

--- conflicted
+++ resolved
@@ -36,13 +36,9 @@
         domain: link.domain,
         key: link.key,
         url: link.url,
-<<<<<<< HEAD
-        tag_ids: link.tags.map((tag) => tag.tagId),
+        tag_ids: link.tags?.map(({ tag }) => tag.id) ?? [],
+        workspace_id: link.projectId,
         folder_id: link.folderId,
-=======
-        tag_ids: link.tags?.map(({ tag }) => tag.id) ?? [],
->>>>>>> 18b8086f
-        workspace_id: link.projectId,
         created_at: link.createdAt,
       })),
     ),

--- conflicted
+++ resolved
@@ -1,8 +1,4 @@
-<<<<<<< HEAD
-import { Link, Tag } from "@dub/prisma";
-=======
-import { Dashboard, Link, Tag } from "@prisma/client";
->>>>>>> e20dd787
+import { Dashboard, Link, Tag } from "@dub/prisma";
 
 export type ExpandedLink = Link & {
   tags?: { tag: Pick<Tag, "id" | "name" | "color"> }[];

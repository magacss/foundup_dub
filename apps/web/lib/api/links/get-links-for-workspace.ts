import { prisma } from "@/lib/prisma";
import z from "@/lib/zod";
import { getLinksQuerySchemaExtended } from "@/lib/zod/schemas/links";
import { combineTagIds, transformLink } from "./utils";

export async function getLinksForWorkspace({
  workspaceId,
  domain,
  tagId,
  tagIds,
  tagNames,
  search,
  sort = "createdAt",
  page,
  pageSize,
  userId,
  showArchived,
  withTags,
  includeUser,
<<<<<<< HEAD
  folderId,
  folderIds,
=======
  linkIds,
>>>>>>> 84a7654a
}: z.infer<typeof getLinksQuerySchemaExtended> & {
  workspaceId: string;
  folderIds?: string[];
}) {
  const combinedTagIds = combineTagIds({ tagId, tagIds });

  const links = await prisma.link.findMany({
    where: {
      projectId: workspaceId,
      archived: showArchived ? undefined : false,
      ...(domain && { domain }),
      ...(search && {
        OR: [
          {
            key: { contains: search },
          },
          {
            url: { contains: search },
          },
        ],
      }),
      ...(withTags && {
        tags: {
          some: {},
        },
      }),
      ...(combinedTagIds && combinedTagIds.length > 0
        ? {
            tags: { some: { tagId: { in: combinedTagIds } } },
          }
        : tagNames
          ? {
              tags: {
                some: {
                  tag: {
                    name: {
                      in: tagNames,
                    },
                  },
                },
              },
            }
          : {}),
      ...(userId && { userId }),
<<<<<<< HEAD

      ...(folderId && { folderId }),

      AND: {
        OR: [{ folderId: { in: folderIds } }, { folderId: null }],
      },
=======
      ...(linkIds && { id: { in: linkIds } }),
>>>>>>> 84a7654a
    },
    include: {
      user: includeUser,
      tags: {
        include: {
          tag: {
            select: {
              id: true,
              name: true,
              color: true,
            },
          },
        },
      },
    },
    orderBy: {
      [sort]: "desc",
    },
    take: pageSize,
    skip: (page - 1) * pageSize,
  });

  return links.map((link) => transformLink(link));
}<|MERGE_RESOLUTION|>--- conflicted
+++ resolved
@@ -17,15 +17,10 @@
   showArchived,
   withTags,
   includeUser,
-<<<<<<< HEAD
   folderId,
-  folderIds,
-=======
   linkIds,
->>>>>>> 84a7654a
 }: z.infer<typeof getLinksQuerySchemaExtended> & {
   workspaceId: string;
-  folderIds?: string[];
 }) {
   const combinedTagIds = combineTagIds({ tagId, tagIds });
 
@@ -67,16 +62,8 @@
             }
           : {}),
       ...(userId && { userId }),
-<<<<<<< HEAD
-
       ...(folderId && { folderId }),
-
-      AND: {
-        OR: [{ folderId: { in: folderIds } }, { folderId: null }],
-      },
-=======
       ...(linkIds && { id: { in: linkIds } }),
->>>>>>> 84a7654a
     },
     include: {
       user: includeUser,

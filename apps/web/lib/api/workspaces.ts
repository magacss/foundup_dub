import { markDomainAsDeleted } from "@/lib/api/domains";
import { dub } from "@/lib/dub";
import { prisma } from "@/lib/prisma";
import { storage } from "@/lib/storage";
import { cancelSubscription } from "@/lib/stripe";
import { WorkspaceProps } from "@/lib/types";
import {
  APP_DOMAIN_WITH_NGROK,
  DUB_DOMAINS_ARRAY,
  LEGAL_USER_ID,
  LEGAL_WORKSPACE_ID,
  R2_URL,
} from "@dub/utils";
<<<<<<< HEAD
import { waitUntil } from "@vercel/functions";
import { linkCache } from "./links/cache";
=======
import { qstash } from "../cron";
>>>>>>> f4bc8c85

export async function deleteWorkspace(
  workspace: Pick<
    WorkspaceProps,
    "id" | "slug" | "logo" | "stripeId" | "referralLinkId"
  >,
) {
  await Promise.all([
    // Remove the users
    prisma.projectUsers.deleteMany({
      where: {
        projectId: workspace.id,
      },
    }),

    // Remove the default workspace
    prisma.user.updateMany({
      where: {
        defaultWorkspace: workspace.slug,
      },
      data: {
        defaultWorkspace: null,
      },
    }),

<<<<<<< HEAD
  waitUntil(
    (async () => {
      await Promise.allSettled([
        // remove default domain links from redis
        linkCache.deleteMany(defaultDomainLinks),

        // delete all domains
        ...customDomains.map(({ slug }) => deleteDomainAndLinks(slug)),

        // record deletes in Tinybird for default domain links
        recordLink(
          defaultDomainLinks.map((link) => ({
            link_id: link.id,
            domain: link.domain,
            key: link.key,
            url: link.url,
            tag_ids: link.tags.map((tag) => tag.tagId),
            workspace_id: link.projectId,
            created_at: link.createdAt,
            deleted: true,
          })),
        ),

        // remove all images from R2
        ...defaultDomainLinks.map(({ id, image }) =>
          image && image.startsWith(`${R2_URL}/images/${id}`)
            ? storage.delete(image.replace(`${R2_URL}/`, ""))
            : Promise.resolve(),
        ),
      ]);

      await Promise.allSettled([
        // delete workspace logo if it's a custom logo stored in R2
        workspace.logo &&
          workspace.logo.startsWith(`${R2_URL}/logos/${workspace.id}`) &&
          storage.delete(workspace.logo.replace(`${R2_URL}/`, "")),
        // if they have a Stripe subscription, cancel it
        workspace.stripeId && cancelSubscription(workspace.stripeId),
        // set the referral link to `/deleted/[slug]`
        workspace.referralLinkId &&
          dub.links.update(workspace.referralLinkId, {
            key: `/deleted/${workspace.slug}-${workspace.id}`,
            archived: true,
            identifier: `/deleted/${workspace.slug}-${workspace.id}`,
          }),
        // delete the workspace
        prisma.project.delete({
          where: {
            slug: workspace.slug,
          },
        }),
        prisma.user.updateMany({
          where: {
            defaultWorkspace: workspace.slug,
          },
          data: {
            defaultWorkspace: null,
          },
        }),
      ]);
    })(),
  );
=======
    // Remove the API keys
    prisma.restrictedToken.deleteMany({
      where: {
        projectId: workspace.id,
      },
    }),

    // Cancel the workspace's Stripe subscription
    workspace.stripeId && cancelSubscription(workspace.stripeId),

    // Delete workspace logo if it's a custom logo stored in R2
    workspace.logo &&
      workspace.logo.startsWith(`${R2_URL}/logos/${workspace.id}`) &&
      storage.delete(workspace.logo.replace(`${R2_URL}/`, "")),

    // Set the referral link to `/deleted/[slug]`
    workspace.referralLinkId &&
      dub.links.update(workspace.referralLinkId, {
        key: `/deleted/${workspace.slug}-${workspace.id}`,
        archived: true,
        identifier: `/deleted/${workspace.slug}-${workspace.id}`,
      }),
  ]);

  await queueWorkspaceDeletion({
    workspaceId: workspace.id,
  });
>>>>>>> f4bc8c85
}

export async function deleteWorkspaceAdmin(
  workspace: Pick<
    WorkspaceProps,
    "id" | "slug" | "logo" | "stripeId" | "referralLinkId"
  >,
) {
  const [customDomains, defaultDomainLinks] = await Promise.all([
    prisma.domain.findMany({
      where: {
        projectId: workspace.id,
      },
      select: {
        slug: true,
      },
    }),
    prisma.link.findMany({
      where: {
        projectId: workspace.id,
        domain: {
          in: DUB_DOMAINS_ARRAY,
        },
      },
    }),
  ]);

  const updateLinkRedisResponse = await linkCache.mset(
    defaultDomainLinks.map((link) => ({
      ...link,
      projectId: LEGAL_WORKSPACE_ID,
    })),
  );

  // update all default domain links to the legal workspace
  const updateLinkPrismaResponse = await prisma.link.updateMany({
    where: {
      projectId: workspace.id,
      domain: {
        in: DUB_DOMAINS_ARRAY,
      },
    },
    data: {
      userId: LEGAL_USER_ID,
      projectId: LEGAL_WORKSPACE_ID,
    },
  });

  // delete all domains, links, and uploaded images associated with the workspace
  const deleteDomainsLinksResponse = await Promise.allSettled([
    ...customDomains.map(({ slug }) =>
      markDomainAsDeleted({
        domain: slug,
        workspaceId: workspace.id,
      }),
    ),
  ]);

  const deleteWorkspaceResponse = await Promise.allSettled([
    // delete workspace logo if it's a custom logo stored in R2
    workspace.logo &&
      workspace.logo.startsWith(`${R2_URL}/logos/${workspace.id}`) &&
      storage.delete(workspace.logo.replace(`${R2_URL}/`, "")),
    // if they have a Stripe subscription, cancel it
    workspace.stripeId && cancelSubscription(workspace.stripeId),
    // set the referral link to `/deleted/[slug]`
    workspace.referralLinkId &&
      dub.links.update(workspace.referralLinkId, {
        key: `/deleted/${workspace.slug}-${workspace.id}`,
        archived: true,
        identifier: `/deleted/${workspace.slug}-${workspace.id}`,
      }),
    // delete the workspace
    prisma.project.delete({
      where: {
        slug: workspace.slug,
      },
    }),
  ]);

  return {
    updateLinkRedisResponse,
    updateLinkPrismaResponse,
    deleteDomainsLinksResponse,
    deleteWorkspaceResponse,
  };
}

export async function queueWorkspaceDeletion({
  workspaceId,
  delay,
}: {
  workspaceId: string;
  delay?: number;
}) {
  return await qstash.publishJSON({
    url: `${APP_DOMAIN_WITH_NGROK}/api/cron/workspaces/delete`,
    ...(delay && { delay }),
    body: {
      workspaceId,
    },
  });
}<|MERGE_RESOLUTION|>--- conflicted
+++ resolved
@@ -1,4 +1,3 @@
-import { markDomainAsDeleted } from "@/lib/api/domains";
 import { dub } from "@/lib/dub";
 import { prisma } from "@/lib/prisma";
 import { storage } from "@/lib/storage";
@@ -11,12 +10,8 @@
   LEGAL_WORKSPACE_ID,
   R2_URL,
 } from "@dub/utils";
-<<<<<<< HEAD
-import { waitUntil } from "@vercel/functions";
+import { qstash } from "../cron";
 import { linkCache } from "./links/cache";
-=======
-import { qstash } from "../cron";
->>>>>>> f4bc8c85
 
 export async function deleteWorkspace(
   workspace: Pick<
@@ -42,70 +37,6 @@
       },
     }),
 
-<<<<<<< HEAD
-  waitUntil(
-    (async () => {
-      await Promise.allSettled([
-        // remove default domain links from redis
-        linkCache.deleteMany(defaultDomainLinks),
-
-        // delete all domains
-        ...customDomains.map(({ slug }) => deleteDomainAndLinks(slug)),
-
-        // record deletes in Tinybird for default domain links
-        recordLink(
-          defaultDomainLinks.map((link) => ({
-            link_id: link.id,
-            domain: link.domain,
-            key: link.key,
-            url: link.url,
-            tag_ids: link.tags.map((tag) => tag.tagId),
-            workspace_id: link.projectId,
-            created_at: link.createdAt,
-            deleted: true,
-          })),
-        ),
-
-        // remove all images from R2
-        ...defaultDomainLinks.map(({ id, image }) =>
-          image && image.startsWith(`${R2_URL}/images/${id}`)
-            ? storage.delete(image.replace(`${R2_URL}/`, ""))
-            : Promise.resolve(),
-        ),
-      ]);
-
-      await Promise.allSettled([
-        // delete workspace logo if it's a custom logo stored in R2
-        workspace.logo &&
-          workspace.logo.startsWith(`${R2_URL}/logos/${workspace.id}`) &&
-          storage.delete(workspace.logo.replace(`${R2_URL}/`, "")),
-        // if they have a Stripe subscription, cancel it
-        workspace.stripeId && cancelSubscription(workspace.stripeId),
-        // set the referral link to `/deleted/[slug]`
-        workspace.referralLinkId &&
-          dub.links.update(workspace.referralLinkId, {
-            key: `/deleted/${workspace.slug}-${workspace.id}`,
-            archived: true,
-            identifier: `/deleted/${workspace.slug}-${workspace.id}`,
-          }),
-        // delete the workspace
-        prisma.project.delete({
-          where: {
-            slug: workspace.slug,
-          },
-        }),
-        prisma.user.updateMany({
-          where: {
-            defaultWorkspace: workspace.slug,
-          },
-          data: {
-            defaultWorkspace: null,
-          },
-        }),
-      ]);
-    })(),
-  );
-=======
     // Remove the API keys
     prisma.restrictedToken.deleteMany({
       where: {
@@ -133,7 +64,6 @@
   await queueWorkspaceDeletion({
     workspaceId: workspace.id,
   });
->>>>>>> f4bc8c85
 }
 
 export async function deleteWorkspaceAdmin(

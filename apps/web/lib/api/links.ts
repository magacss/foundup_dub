--- conflicted
+++ resolved
@@ -415,45 +415,6 @@
   const { utm_source, utm_medium, utm_campaign, utm_term, utm_content } =
     getParamsFromURL(url);
 
-<<<<<<< HEAD
-  let [response, _] = await Promise.all([
-    prisma.link.create({
-      data: {
-        ...link,
-        key,
-        title: truncate(title, 120),
-        description: truncate(description, 240),
-        image: uploadedImage ? undefined : image,
-        utm_source,
-        utm_medium,
-        utm_campaign,
-        utm_term,
-        utm_content,
-        expiresAt: expiresAt ? new Date(expiresAt) : null,
-        geo: geo || undefined,
-      },
-    }),
-    redis.set(
-      `${domain}:${key}`,
-      {
-        url: encodeURIComponent(url),
-        ...(hasPassword && { password: true }),
-        ...(proxy && { proxy: true }),
-        ...(rewrite && {
-          rewrite: true,
-          iframeable: await isIframeable({ url, requestDomain: domain }),
-        }),
-        ...(expiresAt && { expiresAt }),
-        ...(ios && { ios }),
-        ...(android && { android }),
-        ...(geo && { geo }),
-      },
-      {
-        nx: true,
-      },
-    ),
-  ]);
-=======
   let response = await prisma.link.create({
     data: {
       ...link,
@@ -470,7 +431,6 @@
       geo: geo || undefined,
     },
   });
->>>>>>> 129dd34a
 
   if (proxy && image) {
     const { secure_url } = await cloudinary.v2.uploader.upload(image, {
@@ -499,24 +459,6 @@
 
 export async function bulkCreateLinks(links: LinkProps[]) {
   if (links.length === 0) return [];
-<<<<<<< HEAD
-  const pipeline = redis.pipeline();
-  links.forEach(({ domain, key, url, password, expiresAt }) => {
-    const hasPassword = password && password.length > 0 ? true : false;
-    pipeline.set(
-      `${domain}:${key}`,
-      {
-        url: encodeURIComponent(url),
-        ...(hasPassword && { password: true }),
-        ...(expiresAt && { expiresAt }),
-      },
-      {
-        nx: true,
-      },
-    );
-  });
-=======
->>>>>>> 129dd34a
 
   await prisma.link.createMany({
     data: links.map((link) => {
@@ -652,23 +594,8 @@
       : cloudinary.v2.uploader.destroy(`${domain}/${key}`, {
           invalidate: true,
         }),
-<<<<<<< HEAD
-    redis.set(`${domain}:${key}`, {
-      url: encodeURIComponent(url),
-      ...(hasPassword && { password: true }),
-      ...(proxy && { proxy: true }),
-      ...(rewrite && {
-        rewrite: true,
-        iframeable: await isIframeable({ url, requestDomain: domain }),
-      }),
-      ...(expiresAt && { expiresAt }),
-      ...(ios && { ios }),
-      ...(android && { android }),
-      ...(geo && { geo }),
-=======
     redis.hset(domain, {
       [key.toLowerCase()]: await formatRedisLink(updatedLink),
->>>>>>> 129dd34a
     }),
     // if key is changed: rename resource in Cloudinary, delete the old key in Redis and change the clicks key name
     ...(changedDomain || changedKey

import z from "@/lib/zod";
import { ExpandedLink } from "../api/links";
import { tb } from "./client";

export const dubLinksMetadataSchema = z.object({
  link_id: z.string(),
  domain: z.string(),
  key: z.string(),
  url: z.string().default(""),
  tag_ids: z.array(z.string()).default([]),
<<<<<<< HEAD
  folder_id: z
=======
  tenant_id: z
>>>>>>> 03093040
    .string()
    .nullable()
    .transform((v) => (v === null ? "" : v)),
  program_id: z.string().default(""),
  workspace_id: z
    .string()
    .nullish()
    .transform((v) => {
      if (!v) return ""; // return empty string if null or undefined
      if (!v.startsWith("ws_")) {
        return `ws_${v}`;
      } else {
        return v;
      }
    }),
  created_at: z
    .date()
    .transform((v) => v.toISOString().replace("T", " ").replace("Z", "")),
  deleted: z
    .boolean()
    .default(false)
    .transform((v) => (v ? 1 : 0)),
});

export const recordLinkTB = tb.buildIngestEndpoint({
  datasource: "dub_links_metadata",
  event: dubLinksMetadataSchema,
  wait: true,
});

export const transformLinkTB = (link: ExpandedLink) => {
  return {
    link_id: link.id,
    domain: link.domain,
    key: link.key,
    url: link.url,
    tag_ids: link.tags?.map(({ tag }) => tag.id),
    tenant_id: link.tenantId ?? "",
    program_id: link.programId ?? "",
    workspace_id: link.projectId,
    created_at: link.createdAt,
  };
};

export const recordLink = async (payload: ExpandedLink | ExpandedLink[]) => {
  if (Array.isArray(payload)) {
    return await recordLinkTB(payload.map(transformLinkTB));
  } else {
    return await recordLinkTB(transformLinkTB(payload));
  }
};<|MERGE_RESOLUTION|>--- conflicted
+++ resolved
@@ -8,11 +8,7 @@
   key: z.string(),
   url: z.string().default(""),
   tag_ids: z.array(z.string()).default([]),
-<<<<<<< HEAD
-  folder_id: z
-=======
   tenant_id: z
->>>>>>> 03093040
     .string()
     .nullable()
     .transform((v) => (v === null ? "" : v)),
@@ -28,6 +24,7 @@
         return v;
       }
     }),
+  folder_id: z.string().default(""),
   created_at: z
     .date()
     .transform((v) => v.toISOString().replace("T", " ").replace("Z", "")),

--- conflicted
+++ resolved
@@ -73,18 +73,8 @@
   const referer = req.headers.get("referer");
 
   const identity_hash = await getIdentityHash(req);
-<<<<<<< HEAD
-  const { success } = await ratelimit(1, "1 h").limit(
-    `recordClick:${ip}:${linkId}`,
-  );
-
-  if (!success) {
-    return null;
-  }
-=======
 
   const finalUrl = url ? getFinalUrlForRecordClick({ req, url }) : "";
->>>>>>> 79fa7c91
 
   return await Promise.allSettled([
     fetch(

import {
  LOCALHOST_GEO_DATA,
  LOCALHOST_IP,
  capitalize,
  getDomainWithoutWWW,
} from "@dub/utils";
import { EU_COUNTRY_CODES } from "@dub/utils/src/constants/countries";
import { ipAddress } from "@vercel/edge";
import { nanoid } from "ai";
import { NextRequest, userAgent } from "next/server";
import { detectBot, detectQr, getIdentityHash } from "../middleware/utils";
import { conn } from "../planetscale";
import { ratelimit } from "../upstash";

/**
 * Recording clicks with geo, ua, referer and timestamp data
 **/
export async function recordClick({
  req,
  linkId,
  clickId,
  url,
}: {
  req: NextRequest;
  linkId: string;
  clickId?: string;
  url?: string;
}) {
  const isBot = detectBot(req);
  if (isBot) {
    return null; // don't record clicks from bots
  }
  const isQr = detectQr(req);

  // get continent & geolocation data
  const continent =
    process.env.VERCEL === "1"
      ? req.headers.get("x-vercel-ip-continent")
      : LOCALHOST_GEO_DATA.continent;
  const geo = process.env.VERCEL === "1" ? req.geo : LOCALHOST_GEO_DATA;
  const isEuCountry = geo?.country && EU_COUNTRY_CODES.includes(geo.country);

  const ua = userAgent(req);
  const referer = req.headers.get("referer");

  // deduplicate clicks from the same IP address + link ID – only record 1 click per hour
  const ip = process.env.VERCEL === "1" ? ipAddress(req) : LOCALHOST_IP;
  const identity_hash = await getIdentityHash(req);
  const { success } = await ratelimit(1, "1 h").limit(
    `recordClick:${ip}:${linkId}`,
  );

  if (!success) {
    return null;
  }

  const clickEvent = {
    timestamp: new Date(Date.now()).toISOString(),
    identity_hash,
    click_id: clickId || nanoid(16),
    link_id: linkId,
    alias_link_id: "",
    url: url || "",
    ip:
      // only record IP if it's a valid IP and not from EU
      typeof ip === "string" && ip.trim().length > 0 && continent !== "EU"
        ? ip
        : "",
    continent: continent || "",
    country: geo?.country || "Unknown",
    city: geo?.city || "Unknown",
    region: geo?.region || "Unknown",
    latitude: geo?.latitude || "Unknown",
    longitude: geo?.longitude || "Unknown",
    device: capitalize(ua.device.type) || "Desktop",
    device_vendor: ua.device.vendor || "Unknown",
    device_model: ua.device.model || "Unknown",
    browser: ua.browser.name || "Unknown",
    browser_version: ua.browser.version || "Unknown",
    engine: ua.engine.name || "Unknown",
    engine_version: ua.engine.version || "Unknown",
    os: ua.os.name || "Unknown",
    os_version: ua.os.version || "Unknown",
    cpu_architecture: ua.cpu?.architecture || "Unknown",
    ua: ua.ua || "Unknown",
    bot: ua.isBot,
    qr: isQr,
    referer: referer ? getDomainWithoutWWW(referer) || "(direct)" : "(direct)",
    referer_url: referer || "(direct)",
  };

  return await Promise.allSettled([
    fetch(
      `${process.env.TINYBIRD_API_URL}/v0/events?name=dub_click_events&wait=true`,
      {
        method: "POST",
        headers: {
          Authorization: `Bearer ${process.env.TINYBIRD_API_KEY}`,
        },
<<<<<<< HEAD
        body: JSON.stringify(clickEvent),
=======
        body: JSON.stringify({
          timestamp: new Date(Date.now()).toISOString(),
          identity_hash,
          click_id: clickId || nanoid(16),
          link_id: linkId,
          alias_link_id: "",
          url: url || "",
          ip:
            // only record IP if it's a valid IP and not from a EU country
            typeof ip === "string" && ip.trim().length > 0 && !isEuCountry
              ? ip
              : "",
          continent: continent || "",
          country: geo?.country || "Unknown",
          city: geo?.city || "Unknown",
          region: geo?.region || "Unknown",
          latitude: geo?.latitude || "Unknown",
          longitude: geo?.longitude || "Unknown",
          device: capitalize(ua.device.type) || "Desktop",
          device_vendor: ua.device.vendor || "Unknown",
          device_model: ua.device.model || "Unknown",
          browser: ua.browser.name || "Unknown",
          browser_version: ua.browser.version || "Unknown",
          engine: ua.engine.name || "Unknown",
          engine_version: ua.engine.version || "Unknown",
          os: ua.os.name || "Unknown",
          os_version: ua.os.version || "Unknown",
          cpu_architecture: ua.cpu?.architecture || "Unknown",
          ua: ua.ua || "Unknown",
          bot: ua.isBot,
          qr: isQr,
          referer: referer
            ? getDomainWithoutWWW(referer) || "(direct)"
            : "(direct)",
          referer_url: referer || "(direct)",
        }),
>>>>>>> 85c7703b
      },
    ).then((res) => res.json()),

    // increment the click count for the link (based on their ID)
    conn.execute(
      "UPDATE Link SET clicks = clicks + 1, lastClicked = NOW() WHERE id = ?",
      [linkId],
    ),
    // if the link has a destination URL, increment the usage count for the workspace
    // and then we have a cron that will reset it at the start of new billing cycle
    url &&
      conn.execute(
        "UPDATE Project p JOIN Link l ON p.id = l.projectId SET p.usage = p.usage + 1 WHERE l.id = ?",
        [linkId],
      ),

    // send the click event to the webhook endpoint
    // sendToWebhook({
    //   webhook: null
    //   data: clickEvent,
    //   trigger: "link.clicked",
    // }),
  ]);
}<|MERGE_RESOLUTION|>--- conflicted
+++ resolved
@@ -97,9 +97,6 @@
         headers: {
           Authorization: `Bearer ${process.env.TINYBIRD_API_KEY}`,
         },
-<<<<<<< HEAD
-        body: JSON.stringify(clickEvent),
-=======
         body: JSON.stringify({
           timestamp: new Date(Date.now()).toISOString(),
           identity_hash,
@@ -136,7 +133,6 @@
             : "(direct)",
           referer_url: referer || "(direct)",
         }),
->>>>>>> 85c7703b
       },
     ).then((res) => res.json()),
 

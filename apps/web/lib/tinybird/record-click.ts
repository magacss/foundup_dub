--- conflicted
+++ resolved
@@ -209,26 +209,8 @@
     );
   });
 
-<<<<<<< HEAD
   if (activeLinkWebhooks.length === 0) {
     return;
-=======
-    if (linkWebhooks.length > 0) {
-      const link = await conn
-        .execute("SELECT * FROM Link WHERE id = ?", [linkId])
-        .then((res) => res.rows[0]);
-
-      await sendWebhooks({
-        trigger: "link.clicked",
-        webhooks: linkWebhooks,
-        // @ts-ignore – bot & qr should be boolean
-        data: transformClickEventData({
-          ...clickData,
-          link: transformLink(link as ExpandedLink),
-        }),
-      });
-    }
->>>>>>> 056d1486
   }
 
   const link = await conn
@@ -241,7 +223,7 @@
     // @ts-ignore – bot & qr should be boolean
     data: transformClickEventData({
       ...clickData,
-      link: transformLink(link as LinkWithTags),
+      link: transformLink(link as ExpandedLink),
     }),
   });
 }
import { plans, roles } from "@/lib/types";
import z from "@/lib/zod";
<<<<<<< HEAD
import { R2_URL } from "@dub/utils";
=======
import { fileTypeFromBuffer } from "file-type";
>>>>>>> 1f06ff11

export const RECURRING_MAX_DURATIONS = [0, 3, 6, 12, 18, 24];

export const planSchema = z.enum(plans).describe("The plan of the workspace.");

export const roleSchema = z
  .enum(roles)
  .describe("The role of the authenticated user in the workspace.");

const allowedImageTypes = [
  "image/png",
  "image/jpeg",
  "image/jpg",
  "image/gif",
  "image/webp",
];

// A boolean query schema that coerces the value to a boolean
export const booleanQuerySchema = z
  .enum(["true", "false"])
  .transform((value) => value == "true")
  .openapi({
    type: "boolean",
  });

// Pagination
export const getPaginationQuerySchema = ({ pageSize }: { pageSize: number }) =>
  z.object({
    page: z.coerce
      .number({ invalid_type_error: "Page must be a number." })
      .positive({ message: "Page must be greater than 0." })
      .optional()
      .default(1)
      .describe("The page number for pagination.")
      .openapi({
        example: 1,
      }),
    pageSize: z.coerce
      .number({ invalid_type_error: "Page size must be a number." })
      .positive({ message: "Page size must be greater than 0." })
      .max(pageSize, {
        message: `Max page size is ${pageSize}.`,
      })
      .optional()
      .default(pageSize)
      .describe("The number of items per page.")
      .openapi({
        example: 50,
      }),
  });

export const maxDurationSchema = z.coerce
  .number()
  .refine((val) => RECURRING_MAX_DURATIONS.includes(val), {
    message: `Max duration must be ${RECURRING_MAX_DURATIONS.join(", ")}`,
  })
  .nullish();

// Base64 encoded image
export const base64ImageSchema = z
  .string()
  .regex(/^data:image\/(png|jpeg|jpg|gif|webp);base64,/, {
    message: "Invalid image format, supports only png, jpeg, jpg, gif, webp.",
  })
  .refine(
    async (str) => {
      const base64Data = str.split(",")[1];

      if (!base64Data) {
        return false;
      }

      try {
        const buffer = new Uint8Array(Buffer.from(base64Data, "base64"));
        const fileType = await fileTypeFromBuffer(buffer);

        return fileType && allowedImageTypes.includes(fileType.mime);
      } catch (e) {
        return false;
      }
    },
    {
      message: "Invalid image format, supports only png, jpeg, jpg, gif, webp.",
    },
  )
  .transform((v) => v || null);

<<<<<<< HEAD
// Base64 encoded image or R2_URL
=======
// Base64 encoded image or dubassets.com URL
// This schema contains an async refinement check for base64 image validation,
// which requires using parseAsync() instead of parse() when validating
>>>>>>> 1f06ff11
export const uploadedImageSchema = z
  .union([
    base64ImageSchema,
    z
      .string()
      .url()
      .refine((url) => url.startsWith(R2_URL), {
        message: `URL must start with ${R2_URL}`,
      }),
  ])
  .transform((v) => v || null);<|MERGE_RESOLUTION|>--- conflicted
+++ resolved
@@ -1,10 +1,7 @@
 import { plans, roles } from "@/lib/types";
 import z from "@/lib/zod";
-<<<<<<< HEAD
 import { R2_URL } from "@dub/utils";
-=======
 import { fileTypeFromBuffer } from "file-type";
->>>>>>> 1f06ff11
 
 export const RECURRING_MAX_DURATIONS = [0, 3, 6, 12, 18, 24];
 
@@ -92,13 +89,9 @@
   )
   .transform((v) => v || null);
 
-<<<<<<< HEAD
 // Base64 encoded image or R2_URL
-=======
-// Base64 encoded image or dubassets.com URL
 // This schema contains an async refinement check for base64 image validation,
 // which requires using parseAsync() instead of parse() when validating
->>>>>>> 1f06ff11
 export const uploadedImageSchema = z
   .union([
     base64ImageSchema,

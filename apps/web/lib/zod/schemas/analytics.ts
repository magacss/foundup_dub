--- conflicted
+++ resolved
@@ -219,22 +219,6 @@
       .describe(
         "Filter sales by type: 'new' for first-time purchases, 'recurring' for repeat purchases. If undefined, returns both.",
       ),
-<<<<<<< HEAD
-    // deprecated fields
-    tagId: z
-      .string()
-      .optional()
-      .describe(
-        "Deprecated: Use `tagIds` instead. The tag ID to retrieve analytics for.",
-      )
-      .openapi({ deprecated: true }),
-    qr: booleanQuerySchema
-      .optional()
-      .describe(
-        "Deprecated: Use the `trigger` field instead. Filter for QR code scans. If true, filter for QR codes only. If false, filter for links only. If undefined, return both.",
-      )
-      .openapi({ deprecated: true }),
-=======
     query: z
       .string()
       .max(10000)
@@ -245,7 +229,20 @@
       .openapi({
         example: "metadata['key']:'value'",
       }),
->>>>>>> 89b4ab06
+    // deprecated fields
+    tagId: z
+      .string()
+      .optional()
+      .describe(
+        "Deprecated: Use `tagIds` instead. The tag ID to retrieve analytics for.",
+      )
+      .openapi({ deprecated: true }),
+    qr: booleanQuerySchema
+      .optional()
+      .describe(
+        "Deprecated: Use the `trigger` field instead. Filter for QR code scans. If true, filter for QR codes only. If false, filter for links only. If undefined, return both.",
+      )
+      .openapi({ deprecated: true }),
   })
   .merge(utmTagsSchema);
 

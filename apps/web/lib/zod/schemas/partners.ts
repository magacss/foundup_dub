--- conflicted
+++ resolved
@@ -150,14 +150,9 @@
 
 export const onboardPartnerSchema = z.object({
   name: z.string().trim().min(1).max(100),
-<<<<<<< HEAD
   logo: z.string().optional(),
-  country: z.enum(Object.keys(COUNTRIES) as [string, ...string[]]),
-  phoneNumber: z.string().trim().min(1).max(15),
-=======
   image: z.string(),
   country: z.enum(COUNTRY_CODES),
   phoneNumber: z.string().trim().min(1).max(24),
->>>>>>> c5db6dcc
   description: z.string().max(5000).nullable(),
 });
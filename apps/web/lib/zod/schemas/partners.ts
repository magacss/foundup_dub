import { intervals } from "@/lib/analytics/constants";
import {
  PartnerStatus,
  ProgramEnrollmentStatus,
  SaleStatus,
} from "@dub/prisma/client";
import { COUNTRY_CODES } from "@dub/utils";
import { z } from "zod";
import { CustomerSchema } from "./customers";
import { getPaginationQuerySchema } from "./misc";
import { ProgramEnrollmentSchema, ProgramSchema } from "./programs";
import { parseDateSchema } from "./utils";

export const PARTNERS_MAX_PAGE_SIZE = 100;
export const PAYOUTS_MAX_PAGE_SIZE = 100;

export const partnersQuerySchema = z
  .object({
    status: z.nativeEnum(ProgramEnrollmentStatus).optional(),
    country: z.string().optional(),
    search: z.string().optional(),
    sortBy: z
      .enum(["createdAt", "clicks", "leads", "sales", "earnings"])
      .default("createdAt"),
    sortOrder: z.enum(["asc", "desc"]).default("desc"),
    ids: z
      .union([z.string(), z.array(z.string())])
      .transform((v) => (Array.isArray(v) ? v : v.split(",")))
      .optional()
      .describe("IDs of partners to filter by."),
  })
  .merge(getPaginationQuerySchema({ pageSize: PARTNERS_MAX_PAGE_SIZE }));

export const partnersCountQuerySchema = z.object({
  status: z.nativeEnum(ProgramEnrollmentStatus).optional(),
  country: z.string().optional(),
  groupBy: z.enum(["status", "country"]).optional(),
});

export const partnerInvitesQuerySchema = getPaginationQuerySchema({
  pageSize: 100,
});

export const PartnerSchema = z.object({
  id: z.string(),
  name: z.string(),
  image: z.string().nullable(),
  bio: z.string().nullable(),
  country: z.string().nullable(),
  status: z.nativeEnum(PartnerStatus),
  stripeConnectId: z.string().nullable(),
  payoutsEnabled: z.boolean(),
  createdAt: z.date(),
  updatedAt: z.date(),
});

export const EnrolledPartnerSchema = PartnerSchema.omit({
  status: true,
})
  .merge(ProgramEnrollmentSchema)
  .omit({
    program: true,
  })
  .extend({
    earnings: z.number(),
  });

<<<<<<< HEAD
export const payoutsQuerySchema = z
  .object({
    status: z.nativeEnum(PayoutStatus).optional(),
    partnerId: z.string().optional(),
    invoiceId: z.string().optional(),
    order: z.enum(["asc", "desc"]).default("desc"),
    sortBy: z.enum(["periodStart", "total"]).default("periodStart"),
    type: z.nativeEnum(PayoutType).optional(),
  })
  .merge(getPaginationQuerySchema({ pageSize: PAYOUTS_MAX_PAGE_SIZE }));

export const payoutsCountQuerySchema = z.object({
  partnerId: z.string().optional(),
  groupBy: z.enum(["status"]).optional(),
});

export const PayoutSchema = z.object({
  id: z.string(),
  invoiceId: z.string().nullable(),
  amount: z.number(),
  currency: z.string(),
  status: z.nativeEnum(PayoutStatus),
  type: z.nativeEnum(PayoutType),
  description: z.string().nullish(),
  periodStart: z.date().nullable(),
  periodEnd: z.date().nullable(),
  quantity: z.number().nullable(),
  createdAt: z.date(),
  updatedAt: z.date(),
});

export const PayoutResponseSchema = PayoutSchema.merge(
  z.object({
    partner: PartnerSchema,
    _count: z.object({ sales: z.number() }),
  }),
);

export const PartnerPayoutResponseSchema = PayoutResponseSchema.omit({
  partner: true,
}).merge(
  z.object({
    program: ProgramSchema.pick({
      id: true,
      name: true,
      slug: true,
      logo: true,
    }),
  }),
);

=======
>>>>>>> 1b5f96d6
export const SaleSchema = z.object({
  id: z.string(),
  amount: z.number(),
  earnings: z.number(),
  currency: z.string(),
  status: z.nativeEnum(SaleStatus),
  createdAt: z.date(),
  updatedAt: z.date(),
});

export const getSalesQuerySchema = z
  .object({
    status: z.nativeEnum(SaleStatus).optional(),
    sortBy: z.enum(["createdAt", "amount"]).default("createdAt"),
    sortOrder: z.enum(["asc", "desc"]).default("desc"),
    interval: z.enum(intervals).default("1y"),
    start: parseDateSchema.optional(),
    end: parseDateSchema.optional(),
    customerId: z.string().optional(),
    payoutId: z.string().optional(),
    partnerId: z.string().optional(),
  })
  .merge(getPaginationQuerySchema({ pageSize: 100 }));

export const SaleResponseSchema = SaleSchema.merge(
  z.object({
    customer: CustomerSchema,
    partner: PartnerSchema,
  }),
);

export const getSalesCountQuerySchema = getSalesQuerySchema.omit({
  page: true,
  pageSize: true,
  sortOrder: true,
  sortBy: true,
});

export const getSalesAmountQuerySchema = getSalesQuerySchema.pick({
  start: true,
  end: true,
  partnerId: true,
});

export const getPartnerSalesQuerySchema = getSalesQuerySchema.omit({
  partnerId: true,
});

export const PartnerSaleResponseSchema = SaleResponseSchema.omit({
  partner: true,
  customer: true,
}).merge(
  z.object({
    customer: z.object({
      email: z
        .string()
        .transform((email) => email.replace(/(?<=^.).+(?=.@)/, "********")),
      avatar: z.string().nullable(),
    }),
  }),
);

export const getPartnerSalesCountQuerySchema = getSalesCountQuerySchema.omit({
  partnerId: true,
});

export const onboardPartnerSchema = z.object({
  name: z.string().trim().min(1).max(100),
  email: z.string().trim().min(1).max(190).email(),
  logo: z.string().optional(),
  image: z.string(),
  country: z.enum(COUNTRY_CODES),
  description: z.string().max(5000).nullable(),
});<|MERGE_RESOLUTION|>--- conflicted
+++ resolved
@@ -8,7 +8,7 @@
 import { z } from "zod";
 import { CustomerSchema } from "./customers";
 import { getPaginationQuerySchema } from "./misc";
-import { ProgramEnrollmentSchema, ProgramSchema } from "./programs";
+import { ProgramEnrollmentSchema } from "./programs";
 import { parseDateSchema } from "./utils";
 
 export const PARTNERS_MAX_PAGE_SIZE = 100;
@@ -65,60 +65,6 @@
     earnings: z.number(),
   });
 
-<<<<<<< HEAD
-export const payoutsQuerySchema = z
-  .object({
-    status: z.nativeEnum(PayoutStatus).optional(),
-    partnerId: z.string().optional(),
-    invoiceId: z.string().optional(),
-    order: z.enum(["asc", "desc"]).default("desc"),
-    sortBy: z.enum(["periodStart", "total"]).default("periodStart"),
-    type: z.nativeEnum(PayoutType).optional(),
-  })
-  .merge(getPaginationQuerySchema({ pageSize: PAYOUTS_MAX_PAGE_SIZE }));
-
-export const payoutsCountQuerySchema = z.object({
-  partnerId: z.string().optional(),
-  groupBy: z.enum(["status"]).optional(),
-});
-
-export const PayoutSchema = z.object({
-  id: z.string(),
-  invoiceId: z.string().nullable(),
-  amount: z.number(),
-  currency: z.string(),
-  status: z.nativeEnum(PayoutStatus),
-  type: z.nativeEnum(PayoutType),
-  description: z.string().nullish(),
-  periodStart: z.date().nullable(),
-  periodEnd: z.date().nullable(),
-  quantity: z.number().nullable(),
-  createdAt: z.date(),
-  updatedAt: z.date(),
-});
-
-export const PayoutResponseSchema = PayoutSchema.merge(
-  z.object({
-    partner: PartnerSchema,
-    _count: z.object({ sales: z.number() }),
-  }),
-);
-
-export const PartnerPayoutResponseSchema = PayoutResponseSchema.omit({
-  partner: true,
-}).merge(
-  z.object({
-    program: ProgramSchema.pick({
-      id: true,
-      name: true,
-      slug: true,
-      logo: true,
-    }),
-  }),
-);
-
-=======
->>>>>>> 1b5f96d6
 export const SaleSchema = z.object({
   id: z.string(),
   amount: z.number(),

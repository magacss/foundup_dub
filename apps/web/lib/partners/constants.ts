import Stripe from "stripe";
import { PaymentMethodOption } from "../types";

export const PAYOUTS_SHEET_ITEMS_LIMIT = 10;
export const REFERRALS_EMBED_EARNINGS_LIMIT = 8;
export const CUSTOMER_PAGE_EVENTS_LIMIT = 8;

export const PAYOUT_FEES = {
  business: {
    direct_debit: 0.05,
    card: 0.1,
  },
  advanced: {
    direct_debit: 0.05,
    card: 0.08,
  },
  enterprise: {
    direct_debit: 0.03,
    card: 0.06,
  },
} as const;

export const DUB_MIN_PAYOUT_AMOUNT_CENTS = 10000;

// Direct debit payment types for Partner payout
export const DIRECT_DEBIT_PAYMENT_TYPES_INFO: {
  type: Stripe.PaymentMethod.Type;
  location: string;
  title: string;
  icon: string;
  option: PaymentMethodOption;
}[] = [
  {
    type: "us_bank_account",
    location: "US",
    title: "ACH",
    icon: "https://hatscripts.github.io/circle-flags/flags/us.svg",
    option: {},
  },
  {
    type: "acss_debit",
    location: "CA",
    title: "ACSS Debit",
    icon: "https://hatscripts.github.io/circle-flags/flags/ca.svg",
    option: {
      currency: "cad",
      mandate_options: {
        payment_schedule: "sporadic",
        transaction_type: "business",
      },
    },
  },
  {
    type: "sepa_debit",
    location: "EU",
    title: "SEPA Debit",
    icon: "https://hatscripts.github.io/circle-flags/flags/eu.svg",
    option: {},
  },
];

export const DIRECT_DEBIT_PAYMENT_METHOD_TYPES: Stripe.PaymentMethod.Type[] = [
  "us_bank_account",
  "acss_debit",
  "sepa_debit",
];

<<<<<<< HEAD
export const PAYMENT_METHOD_TYPES: Stripe.PaymentMethod.Type[] = [
  "card",
  "link",
  ...DIRECT_DEBIT_PAYMENT_METHOD_TYPES,
];
=======
export const DUB_MIN_PAYOUT_AMOUNT_CENTS = 10000; // 100 USD

export const PAYOUT_FAILURE_FEE_CENTS = 1000; // 10 USD
>>>>>>> f4f5b3b8
<|MERGE_RESOLUTION|>--- conflicted
+++ resolved
@@ -21,6 +21,7 @@
 } as const;
 
 export const DUB_MIN_PAYOUT_AMOUNT_CENTS = 10000;
+export const PAYOUT_FAILURE_FEE_CENTS = 1000; // 10 USD
 
 // Direct debit payment types for Partner payout
 export const DIRECT_DEBIT_PAYMENT_TYPES_INFO: {
@@ -65,14 +66,8 @@
   "sepa_debit",
 ];
 
-<<<<<<< HEAD
 export const PAYMENT_METHOD_TYPES: Stripe.PaymentMethod.Type[] = [
   "card",
   "link",
   ...DIRECT_DEBIT_PAYMENT_METHOD_TYPES,
-];
-=======
-export const DUB_MIN_PAYOUT_AMOUNT_CENTS = 10000; // 100 USD
-
-export const PAYOUT_FAILURE_FEE_CENTS = 1000; // 10 USD
->>>>>>> f4f5b3b8
+];
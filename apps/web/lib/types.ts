--- conflicted
+++ resolved
@@ -500,13 +500,14 @@
   _count: number;
 }
 
-<<<<<<< HEAD
 export type RewardContext = z.infer<typeof rewardContextSchema>;
+
 export type RewardCondition = z.infer<typeof rewardConditionSchema>;
+
 export type RewardConditions = z.infer<typeof rewardConditionsSchema>;
+
 export type RewardConditionsArray = z.infer<typeof rewardConditionsArraySchema>;
-=======
+
 export type ClickEventTB = z.infer<typeof clickEventSchemaTB>;
 
-export type LeadEventTB = z.infer<typeof leadEventSchemaTB>;
->>>>>>> e29ac477
+export type LeadEventTB = z.infer<typeof leadEventSchemaTB>;
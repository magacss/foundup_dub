import z from "@/lib/zod";
import { metaTagsSchema } from "@/lib/zod/schemas/metatags";
import { DirectorySyncProviders } from "@boxyhq/saml-jackson";
import { Link, Project } from "@prisma/client";
import { createLinkBodySchema } from "./zod/schemas/links";
import { tokenSchema } from "./zod/schemas/token";

export type LinkProps = Link;

export interface LinkWithTagsProps extends LinkProps {
  tags: TagProps[];
}

export interface SimpleLinkProps {
  domain: string;
  key: string;
  url: string;
}

export interface QRLinkProps {
  domain: string;
  key?: string;
  url?: string;
}

export interface RedisLinkProps {
  id: string;
  url?: string;
  trackConversion?: boolean;
  password?: boolean;
  proxy?: boolean;
  rewrite?: boolean;
  iframeable?: boolean;
  expiresAt?: Date;
  expiredUrl?: string;
  ios?: string;
  android?: string;
  geo?: object;
  doIndex?: boolean;
  projectId?: string;
}

export interface EdgeLinkProps {
  id: string;
  domain: string;
  key: string;
  url: string;
  proxy: boolean;
  title: string;
  description: string;
  image: string;
  password: string;
  clicks: number;
  publicStats: boolean;
  userId: string;
  projectId: string;
}

export interface TagProps {
  id: string;
  name: string;
  color: TagColorProps;
}

export type TagColorProps = (typeof tagColors)[number];

export type PlanProps = (typeof plans)[number];

export type RoleProps = (typeof roles)[number];

<<<<<<< HEAD
export interface WorkspaceProps extends Project {
=======
export type BetaFeatures = "conversions" | "integrations";

export interface WorkspaceProps {
  id: string;
  name: string;
  slug: string;
  logo: string | null;
  usage: number;
  usageLimit: number;
  aiUsage: number;
  aiLimit: number;
  linksUsage: number;
  linksLimit: number;
  domainsLimit: number;
  tagsLimit: number;
  usersLimit: number;
>>>>>>> 5b549e79
  plan: PlanProps;
  stripeId: string | null;
  billingCycleStart: number;
  stripeConnectId: string | null;
  createdAt: Date;
  domains: {
    id: string;
    slug: string;
    primary: boolean;
    verified: boolean;
  }[];
  users: {
    role: RoleProps;
  }[];
  inviteCode: string;
  flags?: {
    [key in BetaFeatures]: boolean;
  };
}

export type WorkspaceWithUsers = Omit<WorkspaceProps, "domains">;

export interface UserProps {
  id: string;
  name: string;
  email: string;
  image?: string;
  createdAt: Date;
  source: string | null;
  migratedWorkspace: string | null;
  defaultWorkspace?: string;
  isMachine: boolean;
}

export interface WorkspaceUserProps extends UserProps {
  role: RoleProps;
}

export type DomainVerificationStatusProps =
  | "Valid Configuration"
  | "Invalid Configuration"
  | "Conflicting DNS Records"
  | "Pending Verification"
  | "Domain Not Found"
  | "Unknown Error";

export interface DomainProps {
  id: string;
  slug: string;
  verified: boolean;
  primary: boolean;
  archived: boolean;
  placeholder?: string;
  expiredUrl?: string;
  projectId: string;
}

export interface BitlyGroupProps {
  guid: string;
  bsds: string[]; // custom domains
  tags: string[];
}

export interface ImportedDomainCountProps {
  id: number;
  domain: string;
  links: number;
}

export interface SAMLProviderProps {
  name: string;
  logo: string;
  saml: "okta" | "azure" | "google";
  samlModalCopy: string;
  scim: keyof typeof DirectorySyncProviders;
  scimModalCopy: {
    url: string;
    token: string;
  };
}

export type NewLinkProps = z.infer<typeof createLinkBodySchema>;

type ProcessedLinkOverrides = "domain" | "key" | "url" | "projectId";
export type ProcessedLinkProps = Omit<NewLinkProps, ProcessedLinkOverrides> &
  Pick<LinkProps, ProcessedLinkOverrides> & { userId?: LinkProps["userId"] } & {
    createdAt?: Date;
    id?: string;
  };

export const plans = [
  "free",
  "pro",
  "business",
  "business plus",
  "business extra",
  "business max",
  "enterprise",
] as const;

export const roles = ["owner", "member"] as const;

export const tagColors = [
  "red",
  "yellow",
  "green",
  "blue",
  "purple",
  "pink",
  "brown",
] as const;

export type MetaTag = z.infer<typeof metaTagsSchema>;

export type TokenProps = z.infer<typeof tokenSchema>;<|MERGE_RESOLUTION|>--- conflicted
+++ resolved
@@ -68,12 +68,9 @@
 
 export type RoleProps = (typeof roles)[number];
 
-<<<<<<< HEAD
+export type BetaFeatures = "conversions" | "integrations";
+
 export interface WorkspaceProps extends Project {
-=======
-export type BetaFeatures = "conversions" | "integrations";
-
-export interface WorkspaceProps {
   id: string;
   name: string;
   slug: string;
@@ -87,7 +84,6 @@
   domainsLimit: number;
   tagsLimit: number;
   usersLimit: number;
->>>>>>> 5b549e79
   plan: PlanProps;
   stripeId: string | null;
   billingCycleStart: number;

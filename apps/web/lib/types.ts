import z from "@/lib/zod";
import { metaTagsSchema } from "@/lib/zod/schemas/metatags";
import { DirectorySyncProviders } from "@boxyhq/saml-jackson";
import { Link, Project } from "@prisma/client";
import { createLinkBodySchema } from "./zod/schemas/links";

export type LinkProps = Link;

export interface LinkWithTagsProps extends LinkProps {
  tags: TagProps[];
}

export interface SimpleLinkProps {
  domain: string;
  key: string;
  url: string;
}

export interface QRLinkProps {
  domain: string;
  key?: string;
  url?: string;
}

export interface RedisLinkProps {
  id: string;
  url: string;
  trackConversion?: boolean;
  password?: boolean;
  proxy?: boolean;
  rewrite?: boolean;
  iframeable?: boolean;
  expiresAt?: Date;
  expiredUrl?: string;
  ios?: string;
  android?: string;
  geo?: object;
  projectId?: string;
}

export interface EdgeLinkProps {
  id: string;
  domain: string;
  key: string;
  url: string;
  proxy: boolean;
  title: string;
  description: string;
  image: string;
  password: string;
  clicks: number;
  publicStats: boolean;
  userId: string;
  projectId: string;
}

export interface TagProps {
  id: string;
  name: string;
  color: TagColorProps;
}

export type TagColorProps = (typeof tagColors)[number];

export type PlanProps = (typeof plans)[number];

export type RoleProps = (typeof roles)[number];

export interface WorkspaceProps extends Project {
  plan: PlanProps;
<<<<<<< HEAD
=======
  stripeId: string | null;
  billingCycleStart: number;
  stripeConnectId: string | null;
  createdAt: Date;
>>>>>>> b79757d4
  domains: {
    slug: string;
    primary: boolean;
  }[];
  users: {
    role: RoleProps;
  }[];
  metadata?: {
    defaultDomains?: string[];
  };
<<<<<<< HEAD
=======
  inviteCode: string;
  betaTester?: boolean;
>>>>>>> b79757d4
}

export interface UserProps {
  id: string;
  name: string;
  email: string;
  image?: string;
  createdAt: Date;
  source: string | null;
  migratedWorkspace: string | null;
  defaultWorkspace?: string;
}

export interface WorkspaceUserProps extends UserProps {
  role: RoleProps;
}

export type DomainVerificationStatusProps =
  | "Valid Configuration"
  | "Invalid Configuration"
  | "Conflicting DNS Records"
  | "Pending Verification"
  | "Domain Not Found"
  | "Unknown Error";

export interface DomainProps {
  id: string;
  slug: string;
  verified: boolean;
  primary: boolean;
  archived: boolean;
  publicStats: boolean;
  target?: string;
  type: string;
  placeholder?: string;
  clicks: number;
  projectId: string;
  expiredUrl?: string;
  noindex?: boolean;
}
export interface RedisDomainProps {
  id: string;
  url?: string;
  rewrite?: boolean;
  iframeable?: boolean;
  projectId: string;
  noindex?: boolean;
}

export interface BitlyGroupProps {
  guid: string;
  bsds: string[]; // custom domains
  tags: string[];
}

export interface ImportedDomainCountProps {
  id: number;
  domain: string;
  links: number;
}

export interface SAMLProviderProps {
  name: string;
  logo: string;
  saml: "okta" | "azure" | "google";
  samlModalCopy: string;
  scim: keyof typeof DirectorySyncProviders;
  scimModalCopy: {
    url: string;
    token: string;
  };
}

export type NewLinkProps = z.infer<typeof createLinkBodySchema>;

type ProcessedLinkOverrides = "domain" | "key" | "url" | "projectId";
export type ProcessedLinkProps = Omit<NewLinkProps, ProcessedLinkOverrides> &
  Pick<LinkProps, ProcessedLinkOverrides> & { userId?: LinkProps["userId"] };

export const plans = [
  "free",
  "pro",
  "business",
  "business plus",
  "business extra",
  "business max",
  "enterprise",
] as const;

export const roles = ["owner", "member"] as const;

export const tagColors = [
  "red",
  "yellow",
  "green",
  "blue",
  "purple",
  "pink",
  "brown",
] as const;

export type MetaTag = z.infer<typeof metaTagsSchema>;<|MERGE_RESOLUTION|>--- conflicted
+++ resolved
@@ -68,13 +68,10 @@
 
 export interface WorkspaceProps extends Project {
   plan: PlanProps;
-<<<<<<< HEAD
-=======
   stripeId: string | null;
   billingCycleStart: number;
   stripeConnectId: string | null;
   createdAt: Date;
->>>>>>> b79757d4
   domains: {
     slug: string;
     primary: boolean;
@@ -85,11 +82,8 @@
   metadata?: {
     defaultDomains?: string[];
   };
-<<<<<<< HEAD
-=======
   inviteCode: string;
   betaTester?: boolean;
->>>>>>> b79757d4
 }
 
 export interface UserProps {

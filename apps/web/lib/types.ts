import { DirectorySyncProviders } from "@boxyhq/saml-jackson";
import { Link } from "@prisma/client";

export type LinkProps = Link;

export interface LinkWithTagsProps extends LinkProps {
  tags: TagProps[];
}

export interface LinkWithTagIdsProps extends LinkProps {
  tagIds: string[];
}

<<<<<<< HEAD
import z from "@/lib/zod";
import { createLinkBodySchema } from "./zod/schemas/links";

export { type Link as LinkProps } from "@prisma/client";
=======
>>>>>>> 7f2779b6
export interface SimpleLinkProps {
  domain: string;
  key: string;
  url: string;
}

export interface QRLinkProps {
  domain: string;
  key?: string;
  url?: string;
}

export interface RedisLinkProps {
  id: string;
  url: string;
  password?: boolean;
  proxy?: boolean;
  rewrite?: boolean;
  iframeable?: boolean;
  expiresAt?: Date;
  ios?: string;
  android?: string;
  geo?: object;
  projectId?: string;
}

export interface EdgeLinkProps {
  id: string;
  domain: string;
  key: string;
  url: string;
  proxy: boolean;
  title: string;
  description: string;
  image: string;
  password: string;
  clicks: number;
  publicStats: boolean;
  userId: string;
  projectId: string;
}

export interface TagProps {
  id: string;
  name: string;
  color: TagColorProps;
}

export type TagColorProps = (typeof tagColors)[number];

export type PlanProps = (typeof plans)[number];

export type RoleProps = (typeof roles)[number];

export interface ProjectProps {
  id: string;
  name: string;
  slug: string;
  logo: string | null;
  usage: number;
  usageLimit: number;
  linksUsage: number;
  linksLimit: number;
  domainsLimit: number;
  tagsLimit: number;
  usersLimit: number;
  plan: PlanProps;
  stripeId: string | null;
  billingCycleStart: number;
  createdAt: Date;
  domains: {
    slug: string;
    primary: boolean;
  }[];
  users: {
    role: RoleProps;
  }[];
  metadata?: {
    defaultDomains?: string[];
  };
  inviteCode: string;
}

export interface ProjectWithDomainProps extends ProjectProps {
  domains: DomainProps[];
  primaryDomain?: DomainProps;
}

export interface UserProps {
  id: string;
  name: string;
  email: string;
  image?: string;
  createdAt: Date;
  role: RoleProps;
  projects?: { projectId: string }[];
}

export type DomainVerificationStatusProps =
  | "Valid Configuration"
  | "Invalid Configuration"
  | "Conflicting DNS Records"
  | "Pending Verification"
  | "Domain Not Found"
  | "Unknown Error";

export interface DomainProps {
  id: string;
  slug: string;
  verified: boolean;
  primary: boolean;
  archived: boolean;
  publicStats: boolean;
  target?: string;
  type: string;
  placeholder?: string;
  clicks: number;
  projectId: string;
}
export interface RedisDomainProps {
  id: string;
  url?: string;
  rewrite?: boolean;
  iframeable?: boolean;
  projectId: string;
}

export interface BitlyGroupProps {
  guid: string;
  bsds: string[]; // custom domains
  tags: string[];
}

export interface ImportedDomainCountProps {
  id: number;
  domain: string;
  links: number;
}

export interface SAMLProviderProps {
  name: string;
  logo: string;
  saml: "okta" | "azure" | "google";
  samlModalCopy: string;
  scim: keyof typeof DirectorySyncProviders;
  scimModalCopy: {
    url: string;
    token: string;
  };
}

export type NewLinkProps = z.infer<typeof createLinkBodySchema>;

export const plans = ["free", "pro", "business", "enterprise"] as const;

export const roles = ["owner", "member"] as const;

export const tagColors = [
  "red",
  "yellow",
  "green",
  "blue",
  "purple",
  "pink",
  "brown",
] as const;<|MERGE_RESOLUTION|>--- conflicted
+++ resolved
@@ -1,5 +1,7 @@
+import z from "@/lib/zod";
 import { DirectorySyncProviders } from "@boxyhq/saml-jackson";
 import { Link } from "@prisma/client";
+import { createLinkBodySchema } from "./zod/schemas/links";
 
 export type LinkProps = Link;
 
@@ -11,13 +13,6 @@
   tagIds: string[];
 }
 
-<<<<<<< HEAD
-import z from "@/lib/zod";
-import { createLinkBodySchema } from "./zod/schemas/links";
-
-export { type Link as LinkProps } from "@prisma/client";
-=======
->>>>>>> 7f2779b6
 export interface SimpleLinkProps {
   domain: string;
   key: string;

--- conflicted
+++ resolved
@@ -1,13 +1,6 @@
 import z from "@/lib/zod";
 import { metaTagsSchema } from "@/lib/zod/schemas/metatags";
-<<<<<<< HEAD
-import {
-  ProgramSaleResponseSchema,
-  ProgramSaleSchema,
-} from "@/lib/zod/schemas/program-sales";
-=======
 import { PartnerEarningsSchema } from "@/lib/zod/schemas/partner-profile";
->>>>>>> 7c6903b6
 import { DirectorySyncProviders } from "@boxyhq/saml-jackson";
 import {
   CommissionStatus,
@@ -44,10 +37,6 @@
 } from "./zod/schemas/leads";
 import { createLinkBodySchema } from "./zod/schemas/links";
 import { createOAuthAppSchema, oAuthAppSchema } from "./zod/schemas/oauth";
-<<<<<<< HEAD
-import { PartnerEarningsSchema } from "./zod/schemas/partner-profile";
-=======
->>>>>>> 7c6903b6
 import { EnrolledPartnerSchema, PartnerSchema } from "./zod/schemas/partners";
 import {
   PartnerPayoutResponseSchema,

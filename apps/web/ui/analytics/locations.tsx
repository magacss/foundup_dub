--- conflicted
+++ resolved
@@ -1,12 +1,7 @@
 import { SINGULAR_ANALYTICS_ENDPOINTS } from "@/lib/analytics/constants";
 import { useRouterStuff } from "@dub/ui";
-<<<<<<< HEAD
-import { COUNTRIES } from "@dub/utils";
+import { CONTINENTS, COUNTRIES } from "@dub/utils";
 import { useContext, useState } from "react";
-=======
-import { CONTINENTS, COUNTRIES } from "@dub/utils";
-import { useState } from "react";
->>>>>>> c50d0df5
 import { AnalyticsCard } from "./analytics-card";
 import { AnalyticsLoadingSpinner } from "./analytics-loading-spinner";
 import { AnalyticsContext } from "./analytics-provider";
@@ -17,16 +12,12 @@
 export default function Locations() {
   const { queryParams } = useRouterStuff();
 
-<<<<<<< HEAD
   const { selectedTab } = useContext(AnalyticsContext);
   const dataKey = selectedTab === "sales" ? "amount" : "count";
 
-  const [tab, setTab] = useState<"countries" | "cities">("countries");
-=======
   const [tab, setTab] = useState<"countries" | "cities" | "continents">(
     "countries",
   );
->>>>>>> c50d0df5
   const data = useAnalyticsFilterOption(tab);
   const singularTabName = SINGULAR_ANALYTICS_ENDPOINTS[tab];
 
@@ -48,25 +39,27 @@
             <BarList
               tab={singularTabName}
               data={
-<<<<<<< HEAD
                 data
                   ?.map((d) => ({
-                    icon: (
-=======
-                data?.map((d) => ({
-                  icon:
-                    tab === "continents" ? (
-                      <ContinentIcon display={d.continent} className="size-3" />
-                    ) : (
->>>>>>> c50d0df5
-                      <img
-                        alt={d.country}
-                        src={`https://flag.vercel.app/m/${d.country}.svg`}
-                        className="h-3 w-5"
-                      />
-                    ),
-<<<<<<< HEAD
-                    title: tab === "countries" ? COUNTRIES[d.country] : d.city,
+                    icon:
+                      tab === "continents" ? (
+                        <ContinentIcon
+                          display={d.continent}
+                          className="size-3"
+                        />
+                      ) : (
+                        <img
+                          alt={d.country}
+                          src={`https://flag.vercel.app/m/${d.country}.svg`}
+                          className="h-3 w-5"
+                        />
+                      ),
+                    title:
+                      tab === "continents"
+                        ? CONTINENTS[d.continent]
+                        : tab === "countries"
+                          ? COUNTRIES[d.country]
+                          : d.city,
                     href: queryParams({
                       set: {
                         [singularTabName]: d[singularTabName],
@@ -76,22 +69,6 @@
                     value: d[dataKey] || 0,
                   }))
                   ?.sort((a, b) => b.value - a.value) || []
-=======
-                  title:
-                    tab === "continents"
-                      ? CONTINENTS[d.continent]
-                      : tab === "countries"
-                        ? COUNTRIES[d.country]
-                        : d.city,
-                  href: queryParams({
-                    set: {
-                      [singularTabName]: d[singularTabName],
-                    },
-                    getNewPath: true,
-                  }) as string,
-                  value: d.count || 0,
-                })) || []
->>>>>>> c50d0df5
               }
               isCurrency={dataKey === "amount"}
               maxValue={Math.max(...data?.map((d) => d[dataKey] ?? 0)) ?? 0}

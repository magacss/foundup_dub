import { useRouterStuff, useTablePagination } from "@dub/ui";
import { useEffect, useMemo } from "react";

export default function usePagination(pageSize: number) {
  const { searchParams, queryParams } = useRouterStuff();

  const offset = useMemo(
    () => parseInt(searchParams.get("offset") || "0") || 0,
    [searchParams.get("offset")],
  );

  const { pagination, setPagination } = useTablePagination({
    pageSize,
    offset,
    onOffsetChange: (offset) => {
      queryParams(
        offset === 0
          ? { del: "offset" }
          : {
              set: {
                offset: offset.toString(),
              },
            },
      );
    },
  });

  // Update state when URL parameter changes
  useEffect(() => {
<<<<<<< HEAD
=======
    const page = parseInt(searchParams.get("page") || "0") || 0;
>>>>>>> a2ffc459
    setPagination((p) => ({
      ...p,
      pageIndex: page,
    }));
<<<<<<< HEAD
  }, [offset]);
=======
  }, [searchParams.get("page")]);

  // Update URL parameter when state changes
  useEffect(() => {
    const page = pagination.pageIndex;
    queryParams(
      page === 0
        ? { del: "page" }
        : {
            set: {
              page: page.toString(),
            },
          },
    );
  }, [pagination]);
>>>>>>> a2ffc459

  return { pagination, setPagination };
}<|MERGE_RESOLUTION|>--- conflicted
+++ resolved
@@ -4,21 +4,21 @@
 export default function usePagination(pageSize: number) {
   const { searchParams, queryParams } = useRouterStuff();
 
-  const offset = useMemo(
-    () => parseInt(searchParams.get("offset") || "0") || 0,
-    [searchParams.get("offset")],
+  const page = useMemo(
+    () => parseInt(searchParams.get("page") || "0") || 0,
+    [searchParams.get("page")],
   );
 
   const { pagination, setPagination } = useTablePagination({
     pageSize,
-    offset,
-    onOffsetChange: (offset) => {
+    page,
+    onPageChange: (p) => {
       queryParams(
-        offset === 0
-          ? { del: "offset" }
+        p === 0
+          ? { del: "page" }
           : {
               set: {
-                offset: offset.toString(),
+                page: p.toString(),
               },
             },
       );
@@ -27,33 +27,25 @@
 
   // Update state when URL parameter changes
   useEffect(() => {
-<<<<<<< HEAD
-=======
     const page = parseInt(searchParams.get("page") || "0") || 0;
->>>>>>> a2ffc459
     setPagination((p) => ({
       ...p,
       pageIndex: page,
     }));
-<<<<<<< HEAD
-  }, [offset]);
-=======
   }, [searchParams.get("page")]);
 
   // Update URL parameter when state changes
   useEffect(() => {
-    const page = pagination.pageIndex;
     queryParams(
-      page === 0
+      pagination.pageIndex === 0
         ? { del: "page" }
         : {
             set: {
-              page: page.toString(),
+              page: pagination.pageIndex.toString(),
             },
           },
     );
   }, [pagination]);
->>>>>>> a2ffc459
 
   return { pagination, setPagination };
 }
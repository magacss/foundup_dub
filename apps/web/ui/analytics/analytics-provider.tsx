"use client";

import {
  ANALYTICS_SALE_UNIT,
  ANALYTICS_VIEWS,
  EVENT_TYPES,
  VALID_ANALYTICS_FILTERS,
} from "@/lib/analytics/constants";
import {
  AnalyticsResponseOptions,
  AnalyticsSaleUnit,
  AnalyticsView,
  EventType,
} from "@/lib/analytics/types";
import { editQueryString } from "@/lib/analytics/utils";
import { combineTagIds } from "@/lib/api/tags/combine-tag-ids";
import usePartnerProfile from "@/lib/swr/use-partner-profile";
import useWorkspace from "@/lib/swr/use-workspace";
import { PlanProps } from "@/lib/types";
import { useLocalStorage } from "@dub/ui";
import { fetcher } from "@dub/utils";
import { endOfDay, startOfDay, subDays } from "date-fns";
import { useParams, usePathname, useSearchParams } from "next/navigation";
import {
  createContext,
  PropsWithChildren,
  useEffect,
  useMemo,
  useState,
} from "react";
import { toast } from "sonner";
import useSWR from "swr";
import { defaultConfig } from "swr/_internal";
import { UpgradeRequiredToast } from "../shared/upgrade-required-toast";

export interface AnalyticsDashboardProps {
  domain: string;
  key: string;
  url: string;
  showConversions?: boolean;
  workspacePlan?: PlanProps;
}

export const AnalyticsContext = createContext<{
  basePath: string;
  baseApiPath: string;
  eventsApiPath?: string;
  selectedTab: EventType;
  saleUnit: AnalyticsSaleUnit;
  view: AnalyticsView;
  domain?: string;
  key?: string;
  url?: string;
  queryString: string;
  start?: Date;
  end?: Date;
  interval?: string;
  tagIds?: string;
  totalEvents?: {
    [key in AnalyticsResponseOptions]: number;
  };
  adminPage?: boolean;
  demoPage?: boolean;
  partnerPage?: boolean;
  showConversions?: boolean;
  requiresUpgrade?: boolean;
  dashboardProps?: AnalyticsDashboardProps;
}>({
  basePath: "",
  baseApiPath: "",
  eventsApiPath: "",
  selectedTab: "clicks",
  saleUnit: "saleAmount",
  view: "timeseries",
  domain: "",
  queryString: "",
  start: new Date(),
  end: new Date(),
  adminPage: false,
  demoPage: false,
  partnerPage: false,
  showConversions: false,
  requiresUpgrade: false,
  dashboardProps: undefined,
});

export default function AnalyticsProvider({
  adminPage,
  demoPage,
  dashboardProps,
  children,
}: PropsWithChildren<{
  adminPage?: boolean;
  demoPage?: boolean;
  dashboardProps?: AnalyticsDashboardProps;
}>) {
  const searchParams = useSearchParams();
  const pathname = usePathname();
  const { id: workspaceId, slug, domains } = useWorkspace();

  const [requiresUpgrade, setRequiresUpgrade] = useState(false);

  const { dashboardId, programSlug } = useParams() as {
    dashboardId?: string;
    programSlug?: string;
  };

  const { partner } = usePartnerProfile();
  const partnerPage = partner?.id && programSlug ? true : false;

  const domainSlug = searchParams?.get("domain");
  // key can be a query param (stats pages in app) or passed as a staticKey (shared analytics dashboards)
  const key = searchParams?.get("key") || dashboardProps?.key;

  // Show conversion tabs/data for all dashboards except shared (unless explicitly set)
  const showConversions =
    !dashboardProps || dashboardProps?.showConversions ? true : false;

  const tagIds = combineTagIds({
    tagId: searchParams?.get("tagId"),
    tagIds: searchParams?.get("tagIds")?.split(","),
  })?.join(",");

  const folderId = searchParams?.get("folderId") ?? undefined;

  // Default to last 24 hours
  const { start, end } = useMemo(() => {
    const hasRange = searchParams?.has("start") && searchParams?.has("end");

    return {
      start: hasRange
        ? startOfDay(
            new Date(searchParams?.get("start") || subDays(new Date(), 1)),
          )
        : undefined,

      end: hasRange
        ? endOfDay(new Date(searchParams?.get("end") || new Date()))
        : undefined,
    };
  }, [searchParams?.get("start"), searchParams?.get("end")]);

  const defaultInterval = partnerPage ? "1y" : "30d";

  // Only set interval if start and end are not provided
  const interval =
    start || end ? undefined : searchParams?.get("interval") ?? defaultInterval;

  const selectedTab: EventType = useMemo(() => {
    const event = searchParams.get("event");

    return EVENT_TYPES.find((t) => t === event) ?? "clicks";
  }, [searchParams.get("event")]);

  const [persistedSaleUnit, setPersistedSaleUnit] =
    useLocalStorage<AnalyticsSaleUnit>(`analytics-sale-unit`, "saleAmount");

  const saleUnit: AnalyticsSaleUnit = useMemo(() => {
    const searchParamsSaleUnit = searchParams.get(
      "saleUnit",
    ) as AnalyticsSaleUnit;
    if (ANALYTICS_SALE_UNIT.includes(searchParamsSaleUnit)) {
      setPersistedSaleUnit(searchParamsSaleUnit);
      return searchParamsSaleUnit;
    }
    return persistedSaleUnit;
  }, [searchParams.get("saleUnit")]);

  const [persistedView, setPersistedView] = useLocalStorage<AnalyticsView>(
    `analytics-view`,
    "timeseries",
  );
  const view: AnalyticsView = useMemo(() => {
    const searchParamsView = searchParams.get("view") as AnalyticsView;
    if (ANALYTICS_VIEWS.includes(searchParamsView)) {
      setPersistedView(searchParamsView);
      return searchParamsView;
    }

    return ANALYTICS_VIEWS.includes(persistedView)
      ? persistedView
      : "timeseries";
  }, [searchParams.get("view")]);

  const { basePath, domain, baseApiPath, eventsApiPath } = useMemo(() => {
    if (adminPage) {
      return {
        basePath: `/analytics`,
        baseApiPath: `/api/analytics/admin`,
        domain: domainSlug,
      };
    } else if (demoPage) {
      return {
        basePath: `/analytics/demo`,
        baseApiPath: `/api/analytics/demo`,
        domain: domainSlug,
      };
    } else if (slug) {
      return {
        basePath: `/${slug}/analytics`,
        baseApiPath: `/api/analytics`,
        eventsApiPath: `/api/events`,
        domain: domainSlug,
      };
    } else if (partner?.id && programSlug) {
      return {
        basePath: `/api/partner-profile/programs/${programSlug}/analytics`,
        baseApiPath: `/api/partner-profile/programs/${programSlug}/analytics`,
        eventsApiPath: `/api/partner-profile/programs/${programSlug}/events`,
        domain: domainSlug,
      };
    } else if (dashboardId) {
      // Public stats page, e.g. app.dub.co/share/dsh_123
      return {
        basePath: `/share/${dashboardId}`,
        baseApiPath: "/api/analytics/dashboard",
        domain: dashboardProps?.domain,
      };
    } else {
      return {
        basePath: "",
        baseApiPath: "",
        domain: "",
      };
    }
  }, [
    adminPage,
    demoPage,
    slug,
    pathname,
    dashboardProps?.domain,
    dashboardId,
    partner?.id,
    programSlug,
    domainSlug,
    key,
    selectedTab,
  ]);

  /*
    If explicitly set, use the value
    If not set:
      - Show root domain links if:
        - it's filtered by a link, or
        - the workspace has more than 50 domains
        - is admin page
      - Otherwise, hide root domain links
  */
  const root = searchParams.get("root")
    ? searchParams.get("root") === "true"
    : (domain && key) || (domains && domains?.length > 50) || adminPage
      ? undefined
      : "false";

  const queryString = useMemo(() => {
    const availableFilterParams = VALID_ANALYTICS_FILTERS.reduce(
      (acc, filter) => ({
        ...acc,
        ...(searchParams?.get(filter) && {
          [filter]: searchParams.get(filter),
        }),
      }),
      {},
    );
    return new URLSearchParams({
      ...availableFilterParams,
      ...(workspaceId && { workspaceId }),
      ...(domain && { domain }),
      ...(key && { key }),
      ...(start &&
        end && { start: start.toISOString(), end: end.toISOString() }),
      ...(interval && { interval }),
      ...(tagIds && { tagIds }),
      ...(root && { root: root.toString() }),
      event: selectedTab,
<<<<<<< HEAD
      ...(folderId && { folderId }),
=======
      timezone: Intl.DateTimeFormat().resolvedOptions().timeZone,
>>>>>>> 8a1803da
    }).toString();
  }, [
    workspaceId,
    domain,
    key,
    searchParams,
    start,
    end,
    tagIds,
    selectedTab,
    folderId,
  ]);

  // Reset requiresUpgrade when query changes
  useEffect(() => setRequiresUpgrade(false), [queryString]);

  const { data: totalEvents } = useSWR<{
    [key in AnalyticsResponseOptions]: number;
  }>(
    `${baseApiPath}?${editQueryString(queryString, {
      event: "composite",
    })}`,
    fetcher,
    {
      keepPreviousData: true,
      onSuccess: () => setRequiresUpgrade(false),
      onError: (error) => {
        try {
          const errorMessage = error.message;
          if (
            error.status === 403 &&
            errorMessage.toLowerCase().includes("upgrade")
          ) {
            toast.custom(() => (
              <UpgradeRequiredToast
                title="Upgrade for more analytics"
                message={errorMessage}
              />
            ));
            setRequiresUpgrade(true);
          } else {
            toast.error(errorMessage);
          }
        } catch (error) {
          toast.error(error);
        }
      },
      onErrorRetry: (error, ...args) => {
        if (error.message.includes("Upgrade to Pro")) return;
        defaultConfig.onErrorRetry(error, ...args);
      },
    },
  );

  return (
    <AnalyticsContext.Provider
      value={{
        basePath, // basePath for the page (e.g. /[slug]/analytics, /share/[dashboardId])
        baseApiPath, // baseApiPath for analytics API endpoints (e.g. /api/analytics)
        selectedTab, // selected event tab (clicks, leads, sales)
        eventsApiPath, // eventsApiPath for events API endpoints (e.g. /api/events)
        saleUnit,
        view,
        queryString,
        domain: domain || undefined, // domain for the link (e.g. dub.sh, stey.me, etc.)
        key: key ? decodeURIComponent(key) : undefined, // link key (e.g. github, weathergpt, etc.)
        url: dashboardProps?.url, // url for the link (only for public stats pages)
        start, // start of time period
        end, // end of time period
        interval, /// time period interval
        tagIds, // ids of the tags to filter by
        totalEvents, // totalEvents (clicks, leads, sales)
        adminPage, // whether the user is an admin
        demoPage, // whether the user is viewing demo analytics
        partnerPage, // whether the user is viewing partner analytics
        dashboardProps,
        showConversions, // Whether to show conversions tabs/data
        requiresUpgrade, // whether an upgrade is required to perform the query
      }}
    >
      {children}
    </AnalyticsContext.Provider>
  );
}<|MERGE_RESOLUTION|>--- conflicted
+++ resolved
@@ -273,11 +273,8 @@
       ...(tagIds && { tagIds }),
       ...(root && { root: root.toString() }),
       event: selectedTab,
-<<<<<<< HEAD
       ...(folderId && { folderId }),
-=======
       timezone: Intl.DateTimeFormat().resolvedOptions().timeZone,
->>>>>>> 8a1803da
     }).toString();
   }, [
     workspaceId,

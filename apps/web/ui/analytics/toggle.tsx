import { INTERVALS } from "@/lib/analytics";
import useDomains from "@/lib/swr/use-domains";
import useProject from "@/lib/swr/use-project";
import {
  BadgeTooltip,
  BlurImage,
  ExpandingArrow,
  IconMenu,
  Popover,
  Tick,
  Tooltip,
  TooltipContent,
  useRouterStuff,
  useScroll,
} from "@dub/ui";
import {
  APP_DOMAIN,
  DUB_LOGO,
  GOOGLE_FAVICON_URL,
  SHORT_DOMAIN,
  cn,
  getApexDomain,
  linkConstructor,
} from "@dub/utils";
import { Calendar, ChevronDown, Lock } from "lucide-react";
import Link from "next/link";
import { useParams, useSearchParams } from "next/navigation";
import punycode from "punycode/";
import { useContext, useMemo, useState } from "react";
import { AnalyticsContext } from ".";
import SharePopover from "./share-popover";
import TagSelector from "./tag-selector";

export default function Toggle() {
  const { slug } = useParams() as { slug?: string };
  const { queryParams } = useRouterStuff();

  const { basePath, domain, key, url, interval } = useContext(AnalyticsContext);

  const [openDatePopover, setOpenDatePopover] = useState(false);

  const selectedInterval = useMemo(() => {
    return INTERVALS.find((s) => s.value === interval) || INTERVALS[1];
  }, [interval]);

  const scrolled = useScroll(80);
  const { name, plan, logo } = useProject();
  const { allActiveDomains, primaryDomain } = useDomains();

  const isPublicStatsPage = basePath.startsWith("/stats");

  return (
    <div
      className={cn("sticky top-[6.85rem] z-10 mb-5 bg-gray-50 py-3 md:py-5", {
        "top-14": isPublicStatsPage,
        "shadow-md": scrolled,
      })}
    >
      <div className="mx-auto flex h-20 max-w-4xl flex-col items-center justify-between space-y-3 px-2.5 md:h-10 md:flex-row md:space-y-0 lg:px-0">
        {isPublicStatsPage ? (
          <a
            className="group flex items-center text-lg font-semibold text-gray-800"
            href={linkConstructor({ domain, key })}
            target="_blank"
            rel="noreferrer"
          >
            <BlurImage
              alt={url || "Dub.co"}
              src={
                url ? `${GOOGLE_FAVICON_URL}${getApexDomain(url)}` : DUB_LOGO
              }
              className="mr-2 h-6 w-6 flex-shrink-0 overflow-hidden rounded-full"
              width={48}
              height={48}
            />
            {linkConstructor({
              domain: punycode.toUnicode(domain),
              key,
              pretty: true,
            })}
            <ExpandingArrow className="h-5 w-5" />
          </a>
        ) : (
          <div className="flex items-center space-x-2">
            <BlurImage
              alt={name || "Project Logo"}
              src={logo || DUB_LOGO}
              className="h-6 w-6 flex-shrink-0 overflow-hidden rounded-full"
              width={48}
              height={48}
            />
            <h2 className="text-lg font-semibold text-gray-800">
              {primaryDomain}
            </h2>
            {allActiveDomains && allActiveDomains.length > 1 && (
              <BadgeTooltip content={<DomainsFilterTooltip />}>
                +{allActiveDomains.length - 1}
              </BadgeTooltip>
            )}
          </div>
        )}
<<<<<<< HEAD
        <div className="flex items-center gap-2">
=======
        <div className="flex w-full items-center justify-end gap-2">
>>>>>>> fa39bfbb
          {!isPublicStatsPage && key && <SharePopover />}
          {!isPublicStatsPage && !key && <TagSelector />}
          <Popover
            content={
              <div className="grid w-full p-2 md:w-48">
                {INTERVALS.map(({ display, value }) =>
                  (value === "all" || value === "90d") &&
                  (!plan || plan === "free") ? (
                    <Tooltip
                      key={value}
                      content={
                        <TooltipContent
                          title={
                            slug
                              ? `${display} stats can only be viewed on a Pro plan or higher. Upgrade now to view all-time stats.`
                              : `${display} stats can only be viewed on a project with a Pro plan or higher. Create a project or navigate to an existing project to upgrade.`
                          }
                          cta="Upgrade to Pro"
                          {...(isPublicStatsPage
                            ? {
                                href: APP_DOMAIN,
                              }
                            : {
                                onClick: () => {
                                  setOpenDatePopover(false);
                                  queryParams({
                                    set: {
                                      upgrade: "pro",
                                    },
                                  });
                                },
                              })}
                        />
                      }
                    >
                      <div className="flex w-full cursor-not-allowed items-center justify-between space-x-2 rounded-md p-2 text-sm text-gray-400">
                        <p>{display}</p>
                        <Lock className="h-4 w-4" aria-hidden="true" />
                      </div>
                    </Tooltip>
                  ) : (
                    <Link
                      key={value}
                      href={
                        queryParams({
                          set: { interval: value },
                          getNewPath: true,
                        }) as string
                      }
                      className="flex w-full items-center justify-between space-x-2 rounded-md p-2 hover:bg-gray-100 active:bg-gray-200"
                    >
                      <p className="text-sm">{display}</p>
                      {selectedInterval.value === value && (
                        <Tick className="h-4 w-4" aria-hidden="true" />
                      )}
                    </Link>
                  ),
                )}
              </div>
            }
            openPopover={openDatePopover}
            setOpenPopover={setOpenDatePopover}
          >
            <button
              onClick={() => setOpenDatePopover(!openDatePopover)}
              className="flex w-full items-center justify-between space-x-2 rounded-md bg-white px-3 py-2.5 shadow transition-all hover:shadow-md md:w-48"
            >
              <IconMenu
                text={selectedInterval.display}
                icon={<Calendar className="h-4 w-4" />}
              />
              <ChevronDown
                className={`h-5 w-5 text-gray-400 ${
                  openDatePopover ? "rotate-180 transform" : ""
                } transition-all duration-75`}
              />
            </button>
          </Popover>
        </div>
      </div>
    </div>
  );
}

const DomainsFilterTooltip = () => {
  const { allActiveDomains } = useDomains();
  const searchParams = useSearchParams();
  const domain = searchParams?.get("domain");
  const key = searchParams?.get("key");
  const { queryParams } = useRouterStuff();

  return (
    <div className="flex w-full flex-col items-start space-y-2 divide-y divide-gray-200 p-2 md:w-48">
      <div className="flex w-full flex-col">
        {allActiveDomains.map(({ slug, target }) => (
          <Link
            key={slug}
            href={
              queryParams({
                set: {
                  domain: slug,
                },
                del: "key",
                getNewPath: true,
              }) as string
            }
            className="group flex items-center justify-between space-x-2 rounded-md p-2 text-gray-500 transition-all hover:bg-gray-100 active:bg-gray-200"
          >
            <div className="flex items-center space-x-2">
              <BlurImage
                src={`${GOOGLE_FAVICON_URL}${
                  target ? getApexDomain(target) : SHORT_DOMAIN
                }`}
                alt={slug}
                className="h-5 w-5 rounded-full"
                width={20}
                height={20}
              />
              <p className="w-32 truncate text-left text-sm font-semibold text-gray-500">
                {slug}
              </p>
            </div>
            {domain === slug && !key && <Tick className="h-4 w-4" />}
          </Link>
        ))}
      </div>
    </div>
  );
};<|MERGE_RESOLUTION|>--- conflicted
+++ resolved
@@ -99,11 +99,7 @@
             )}
           </div>
         )}
-<<<<<<< HEAD
-        <div className="flex items-center gap-2">
-=======
         <div className="flex w-full items-center justify-end gap-2">
->>>>>>> fa39bfbb
           {!isPublicStatsPage && key && <SharePopover />}
           {!isPublicStatsPage && !key && <TagSelector />}
           <Popover

"use client";
/* 
  This Stats component lives in 3 different places:
  1. Project link page, e.g. app.dub.co/dub/d.to/github
  2. Generic Dub.co link page, e.g. app.dub.co/links/steven
  3. Public stats page, e.g. dub.co/stats/github, stey.me/stats/weathergpt

  We use the `useEndpoint()` hook to get the correct layout
*/

import { VALID_ANALYTICS_FILTERS } from "@/lib/analytics";
import { fetcher } from "@dub/utils";
import { useParams, usePathname, useSearchParams } from "next/navigation";
import { createContext, useMemo } from "react";
import useSWR from "swr";
import Clicks from "./clicks";
import Devices from "./devices";
import Locations from "./locations";
import Referer from "./referer";
import Toggle from "./toggle";
import TopLinks from "./top-links";

export const AnalyticsContext = createContext<{
  basePath: string;
  baseApiPath: string;
  domain?: string;
  key?: string;
  url?: string;
  queryString: string;
  interval: string;
  tagId?: string;
  totalClicks?: number;
}>({
  basePath: "",
  baseApiPath: "",
  domain: "",
  queryString: "",
  interval: "",
});

export default function Analytics({
  staticDomain,
  staticUrl,
}: {
  staticDomain?: string;
  staticUrl?: string;
}) {
  const searchParams = useSearchParams();
  const pathname = usePathname();

  let { slug, key } = useParams() as {
    slug?: string;
    key?: string;
  };
  const domainSlug = searchParams?.get("domain");
  // key can be a path param (public stats pages) or a query param (stats pages in app)
  key = searchParams?.get("key") || key;
  const interval = searchParams?.get("interval") || "24h";

  const tagId = searchParams?.get("tagId") ?? undefined;

  const { basePath, domain, baseApiPath } = useMemo(() => {
    // Project link analytics page, e.g. app.dub.co/dub/analytics?domain=dub.sh&key=github
    if (slug) {
      return {
        basePath: `/${slug}/analytics`,
        baseApiPath: `/api/analytics`,
        domain: domainSlug,
      };
    } else {
      // Public stats page, e.g. dub.co/stats/github, stey.me/stats/weathergpt
      return {
        basePath: `/stats/${key}`,
        baseApiPath: "/api/analytics/edge",
        domain: staticDomain,
      };
    }
  }, [slug, pathname, staticDomain, domainSlug, key]);

  const queryString = useMemo(() => {
    const availableFilterParams = VALID_ANALYTICS_FILTERS.reduce(
      (acc, filter) => ({
        ...acc,
        ...(searchParams?.get(filter) && {
          [filter]: searchParams.get(filter),
        }),
      }),
      {},
    );
    return new URLSearchParams({
      ...(slug && { projectSlug: slug }),
      ...(domain && { domain }),
      ...(key && { key }),
      ...(interval && { interval }),
<<<<<<< HEAD
      ...(tagId && { tagId }),
=======
      ...availableFilterParams,
>>>>>>> fa39bfbb
    }).toString();
  }, [slug, domain, key, searchParams, interval, tagId]);

  const { data: totalClicks } = useSWR<number>(
    `${baseApiPath}/clicks?${queryString}`,
    fetcher,
  );

  const isPublicStatsPage = basePath.startsWith("/stats");

  return (
    <AnalyticsContext.Provider
      value={{
        basePath, // basePath for the page (e.g. /stats/[key], /[slug]/analytics)
        baseApiPath, // baseApiPath for the API (e.g. /api/analytics)
        queryString,
        domain: domain || undefined, // domain for the link (e.g. dub.sh, stey.me, etc.)
        key: key ? decodeURIComponent(key) : undefined, // link key (e.g. github, weathergpt, etc.)
        url: staticUrl, // url for the link (only for public stats pages)
        interval, // time interval (e.g. 24h, 7d, 30d, etc.)
        tagId, // id of a single tag
        totalClicks, // total clicks for the link
      }}
    >
      <div className="bg-gray-50 py-10">
        <Toggle />
        <div className="mx-auto grid max-w-4xl gap-5">
          <Clicks />
          <div className="grid grid-cols-1 gap-5 md:grid-cols-2">
            <Locations />
            {!isPublicStatsPage && <TopLinks />}
            <Devices />
            <Referer />
            {isPublicStatsPage && <TopLinks />}
            {/* <Feedback /> */}
          </div>
        </div>
      </div>
    </AnalyticsContext.Provider>
  );
}<|MERGE_RESOLUTION|>--- conflicted
+++ resolved
@@ -92,11 +92,8 @@
       ...(domain && { domain }),
       ...(key && { key }),
       ...(interval && { interval }),
-<<<<<<< HEAD
       ...(tagId && { tagId }),
-=======
       ...availableFilterParams,
->>>>>>> fa39bfbb
     }).toString();
   }, [slug, domain, key, searchParams, interval, tagId]);
 

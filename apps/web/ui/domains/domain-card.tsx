import useWorkspace from "@/lib/swr/use-workspace";
import { DomainProps, DomainVerificationStatusProps } from "@/lib/types";
import {
  AlertCircleFill,
  Chart,
  CheckCircleFill,
  Delete,
  ExternalLink,
  ThreeDots,
  XCircleFill,
} from "@/ui/shared/icons";
import {
  Button,
  LoadingCircle,
  LoadingDots,
  NumberTooltip,
  Popover,
  useIntersectionObserver,
} from "@dub/ui";
import { capitalize, fetcher, nFormatter, truncate } from "@dub/utils";
import { Archive, Edit3, FileCog, QrCode } from "lucide-react";
import Link from "next/link";
import punycode from "punycode/";
<<<<<<< HEAD
import { useRef } from "react";
=======
import { useRef, useState } from "react";
>>>>>>> 6100600e
import useSWR, { mutate } from "swr";
import { useAddEditDomainModal } from "../modals/add-edit-domain-modal";
import { useArchiveDomainModal } from "../modals/archive-domain-modal";
import { useDeleteDomainModal } from "../modals/delete-domain-modal";
import { useLinkQRModal } from "../modals/link-qr-modal";
import { usePrimaryDomainModal } from "../modals/primary-domain-modal";
import DomainConfiguration from "./domain-configuration";
<<<<<<< HEAD
import { useTransferDomainModal } from "../modals/transfer-domain-modal";
=======
>>>>>>> 6100600e

export default function DomainCard({ props }: { props: DomainProps }) {
  const { id: workspaceId, slug } = useWorkspace();

  const { slug: domain, primary, target, type, archived } = props || {};

  const { showLinkQRModal, setShowLinkQRModal, LinkQRModal } = useLinkQRModal({
    props: {
      domain,
      url: target,
    },
  });

  const domainRef = useRef<any>();
  const entry = useIntersectionObserver(domainRef, {});
  const isVisible = !!entry?.isIntersecting;

  const { data, isValidating } = useSWR<{
    status: DomainVerificationStatusProps;
    response: any;
  }>(
    workspaceId &&
      isVisible &&
      !showLinkQRModal && // Don't fetch if QR modal is open – it'll cause it to re-render
      `/api/domains/${domain}/verify?workspaceId=${workspaceId}`,
    fetcher,
    {
      revalidateOnFocus: true,
      revalidateOnMount: true,
      revalidateOnReconnect: true,
      refreshWhenOffline: false,
      refreshWhenHidden: false,
      refreshInterval: 0,
    },
  );

  const { data: clicks } = useSWR<number>(
    workspaceId &&
      `/api/analytics/clicks?workspaceId=${workspaceId}&domain=${domain}&key=_root`,
    fetcher,
    {
      fallbackData: props.clicks,
      dedupingInterval: 15000,
    },
  );

  const [openPopover, setOpenPopover] = useState(false);

  const { setShowAddEditDomainModal, AddEditDomainModal } =
    useAddEditDomainModal({
      props,
    });

<<<<<<< HEAD
  const { setShowTransferDomainModal, TransferDomainModal } =
    useTransferDomainModal({
      props,
    });

=======
  const { setShowPrimaryDomainModal, PrimaryDomainModal } =
    usePrimaryDomainModal({
      props,
    });

  const { setShowArchiveDomainModal, ArchiveDomainModal } =
    useArchiveDomainModal({
      props,
    });

  const { setShowDeleteDomainModal, DeleteDomainModal } = useDeleteDomainModal({
    props,
  });

>>>>>>> 6100600e
  return (
    <>
      <AddEditDomainModal />
      <LinkQRModal />
<<<<<<< HEAD
      <TransferDomainModal />
=======
      <PrimaryDomainModal />
      <ArchiveDomainModal />
      <DeleteDomainModal />
>>>>>>> 6100600e
      <div
        ref={domainRef}
        className="flex flex-col space-y-3 rounded-lg border border-gray-200 bg-white px-5 py-8 sm:px-10"
      >
        <div className="flex flex-col justify-between space-y-4 sm:flex-row sm:space-x-4">
          <div className="flex items-center space-x-2">
            <a
              href={`http://${domain}`}
              target="_blank"
              rel="noreferrer"
              className="flex items-center space-x-2"
            >
              <p className="flex items-center text-xl font-semibold">
                {punycode.toUnicode(domain)}
              </p>
              <ExternalLink className="h-5 w-5" />
            </a>
            <NumberTooltip value={clicks}>
              <Link
                href={`/${slug}/analytics?domain=${domain}&key=_root`}
                className="flex items-center space-x-1 rounded-md bg-gray-100 px-2 py-0.5 transition-all duration-75 hover:scale-105 active:scale-100"
              >
                <Chart className="h-4 w-4" />
                <p className="text-sm">
                  {!clicks && clicks !== 0 ? (
                    <LoadingDots />
                  ) : (
                    nFormatter(clicks)
                  )}
                  <span className="ml-1 hidden sm:inline-block">clicks</span>
                </p>
              </Link>
            </NumberTooltip>
            {primary && (
              <span className="rounded-full bg-blue-500 px-3 py-0.5 text-xs text-white">
                Primary Domain
              </span>
            )}
          </div>
          <div className="flex space-x-3">
            <Button
              text="Refresh"
              variant="secondary"
              loading={isValidating}
              onClick={() => {
                mutate(
                  `/api/domains/${domain}/verify?workspaceId=${workspaceId}`,
                );
              }}
            />
<<<<<<< HEAD
            <Button
              text="Transfer"
              variant="secondary"
              onClick={() => setShowTransferDomainModal(true)}
            />
            <Button
              text="Edit"
              variant="secondary"
              onClick={() => setShowAddEditDomainModal(true)}
            />
=======
            <Popover
              content={
                <div className="grid w-full gap-px p-2 sm:w-44">
                  <Button
                    text="Edit"
                    variant="outline"
                    onClick={() => {
                      setOpenPopover(false);
                      setShowAddEditDomainModal(true);
                    }}
                    icon={<Edit3 className="h-4 w-4" />}
                    className="h-9 justify-start px-2 font-medium"
                  />
                  <Button
                    text="QR Code"
                    variant="outline"
                    onClick={() => {
                      setOpenPopover(false);
                      setShowLinkQRModal(true);
                    }}
                    icon={<QrCode className="h-4 w-4" />}
                    className="h-9 justify-start px-2 font-medium"
                  />
                  {!primary && (
                    <Button
                      text="Set as Primary"
                      variant="outline"
                      onClick={() => {
                        setOpenPopover(false);
                        setShowPrimaryDomainModal(true);
                      }}
                      icon={<FileCog className="h-4 w-4" />}
                      className="h-9 justify-start px-2 font-medium"
                    />
                  )}
                  <Button
                    text={archived ? "Unarchive" : "Archive"}
                    variant="outline"
                    onClick={() => {
                      setOpenPopover(false);
                      setShowArchiveDomainModal(true);
                    }}
                    icon={<Archive className="h-4 w-4" />}
                    className="h-9 justify-start px-2 font-medium"
                  />
                  <Button
                    text="Delete"
                    variant="danger-outline"
                    onClick={() => {
                      setOpenPopover(false);
                      setShowDeleteDomainModal(true);
                    }}
                    icon={<Delete className="h-4 w-4" />}
                    className="h-9 justify-start px-2 font-medium"
                  />
                </div>
              }
              align="end"
              openPopover={openPopover}
              setOpenPopover={setOpenPopover}
            >
              <div>
                <Button
                  variant="secondary"
                  className="px-2"
                  icon={<ThreeDots className="h-5 w-5" />}
                  onClick={() => {
                    setOpenPopover(!openPopover);
                  }}
                />
              </div>
            </Popover>
>>>>>>> 6100600e
          </div>
        </div>
        <div className="flex h-10 flex-col space-y-2 sm:flex-row sm:items-center sm:space-x-5 sm:space-y-0">
          <div className="flex items-center space-x-2">
            {data ? (
              data.status === "Valid Configuration" ? (
                <CheckCircleFill className="h-6 w-6 text-blue-500" />
              ) : data.status === "Pending Verification" ? (
                <AlertCircleFill className="h-6 w-6 text-yellow-500" />
              ) : (
                <XCircleFill className="h-6 w-6 text-red-500" />
              )
            ) : (
              <LoadingCircle className="mr-1 h-5 w-5" />
            )}
            <p className="text-sm text-gray-500">
              {data ? data.status : "Checking Domain Status"}
            </p>
          </div>
          <div className="flex items-center space-x-2">
            {target ? (
              <CheckCircleFill className="h-6 w-6 text-blue-500" />
            ) : (
              <XCircleFill className="h-6 w-6 text-gray-400" />
            )}
            <div className="flex space-x-1">
              <p className="text-sm text-gray-500">
                {target ? `${capitalize(type)}s to` : `No ${type} configured`}
              </p>
              {target && (
                <a
                  href={target}
                  target="_blank"
                  rel="noreferrer"
                  className="text-sm font-medium text-gray-600 underline-offset-4 hover:underline"
                >
                  {truncate(
                    target.replace(/^(?:https?:\/\/)?(?:www\.)?/i, ""),
                    24,
                  )}
                </a>
              )}
            </div>
          </div>
        </div>
        {data && data.status !== "Valid Configuration" && (
          <DomainConfiguration data={data} />
        )}
      </div>
    </>
  );
}<|MERGE_RESOLUTION|>--- conflicted
+++ resolved
@@ -21,11 +21,7 @@
 import { Archive, Edit3, FileCog, QrCode } from "lucide-react";
 import Link from "next/link";
 import punycode from "punycode/";
-<<<<<<< HEAD
-import { useRef } from "react";
-=======
 import { useRef, useState } from "react";
->>>>>>> 6100600e
 import useSWR, { mutate } from "swr";
 import { useAddEditDomainModal } from "../modals/add-edit-domain-modal";
 import { useArchiveDomainModal } from "../modals/archive-domain-modal";
@@ -33,10 +29,7 @@
 import { useLinkQRModal } from "../modals/link-qr-modal";
 import { usePrimaryDomainModal } from "../modals/primary-domain-modal";
 import DomainConfiguration from "./domain-configuration";
-<<<<<<< HEAD
 import { useTransferDomainModal } from "../modals/transfer-domain-modal";
-=======
->>>>>>> 6100600e
 
 export default function DomainCard({ props }: { props: DomainProps }) {
   const { id: workspaceId, slug } = useWorkspace();
@@ -90,13 +83,11 @@
       props,
     });
 
-<<<<<<< HEAD
   const { setShowTransferDomainModal, TransferDomainModal } =
     useTransferDomainModal({
       props,
     });
 
-=======
   const { setShowPrimaryDomainModal, PrimaryDomainModal } =
     usePrimaryDomainModal({
       props,
@@ -111,18 +102,14 @@
     props,
   });
 
->>>>>>> 6100600e
   return (
     <>
       <AddEditDomainModal />
       <LinkQRModal />
-<<<<<<< HEAD
-      <TransferDomainModal />
-=======
       <PrimaryDomainModal />
       <ArchiveDomainModal />
       <DeleteDomainModal />
->>>>>>> 6100600e
+      <TransferDomainModal />
       <div
         ref={domainRef}
         className="flex flex-col space-y-3 rounded-lg border border-gray-200 bg-white px-5 py-8 sm:px-10"
@@ -173,18 +160,6 @@
                 );
               }}
             />
-<<<<<<< HEAD
-            <Button
-              text="Transfer"
-              variant="secondary"
-              onClick={() => setShowTransferDomainModal(true)}
-            />
-            <Button
-              text="Edit"
-              variant="secondary"
-              onClick={() => setShowAddEditDomainModal(true)}
-            />
-=======
             <Popover
               content={
                 <div className="grid w-full gap-px p-2 sm:w-44">
@@ -257,7 +232,6 @@
                 />
               </div>
             </Popover>
->>>>>>> 6100600e
           </div>
         </div>
         <div className="flex h-10 flex-col space-y-2 sm:flex-row sm:items-center sm:space-x-5 sm:space-y-0">

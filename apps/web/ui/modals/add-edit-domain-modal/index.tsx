import useProject from "@/lib/swr/use-project";
import { DomainProps } from "@/lib/types";
import { BlurImage } from "@/ui/shared/blur-image";
import { Lock } from "@/ui/shared/icons";
import {
  Button,
  InfoTooltip,
  Logo,
  Modal,
  Switch,
  Tooltip,
  TooltipContent,
  useRouterStuff,
} from "@dub/ui";
import { FADE_IN_ANIMATION_SETTINGS, capitalize } from "@dub/utils";
import { motion } from "framer-motion";
import { ChevronRight } from "lucide-react";
import { useParams, useRouter } from "next/navigation";
import {
  Dispatch,
  SetStateAction,
  useCallback,
  useMemo,
  useState,
} from "react";
import { toast } from "sonner";
import { mutate } from "swr";
import DomainInput from "./domain-input";

function AddEditDomainModal({
  showAddEditDomainModal,
  setShowAddEditDomainModal,
  props,
}: {
  showAddEditDomainModal: boolean;
  setShowAddEditDomainModal: Dispatch<SetStateAction<boolean>>;
  props?: DomainProps;
}) {
  const router = useRouter();
  const { slug } = useParams() as { slug: string };
  const { id, logo, plan } = useProject();
  const { queryParams } = useRouterStuff();

  const [data, setData] = useState<DomainProps>(
    props || {
      id: "",
      slug: "",
      verified: false,
      primary: false,
      archived: false,
      target: "",
      type: "redirect",
      clicks: 0,
<<<<<<< HEAD
      projectId: "",
=======
      projectId: id || "",
>>>>>>> 129dd34a
    },
  );

  const { slug: domain, primary, archived, target, type, placeholder } = data;

  const [lockDomain, setLockDomain] = useState(true);
  const [saving, setSaving] = useState(false);
  const [domainError, setDomainError] = useState<string | null>(null);
  const [deleting, setDeleting] = useState(false);

  const saveDisabled = useMemo(() => {
    /* 
      Disable save if:
      - modal is not open
      - saving is in progress
      - deleting is in progress
      - domain is invalid
      - for an existing domain, there's no changes
    */
    if (
      !showAddEditDomainModal ||
      saving ||
      deleting ||
      domainError ||
      (props &&
        Object.entries(props).every(([key, value]) => data[key] === value))
    ) {
      return true;
    } else {
      return false;
    }
  }, [showAddEditDomainModal, saving, domainError, props, data]);

  const endpoint = useMemo(() => {
    if (props) {
      return {
        method: "PUT",
        url: `/api/projects/${slug}/domains/${domain}`,
        successMessage: "Successfully updated domain!",
      };
    } else {
      return {
        method: "POST",
        url: `/api/projects/${slug}/domains`,
        successMessage: "Successfully added domain!",
      };
    }
  }, [props]);

  async function deleteDomain() {
    setDeleting(true);
    fetch(`/api/projects/${slug}/domains/${domain}`, {
      method: "DELETE",
    }).then(async (res) => {
      if (res.status === 200) {
        await mutate(
          (key) => typeof key === "string" && key.startsWith(`/api/projects`),
          undefined,
          { revalidate: true },
        );
        setShowAddEditDomainModal(false);
        toast.success("Successfully deleted domain!");
      } else {
        setDomainError("Something went wrong. Please try again.");
      }
      setDeleting(false);
    });
  }

  const [expanded, setExpanded] = useState(false);

  return (
    <Modal
      showModal={showAddEditDomainModal}
      setShowModal={setShowAddEditDomainModal}
    >
      <div className="flex flex-col items-center justify-center space-y-3 border-b border-gray-200 px-4 py-4 pt-8 sm:px-16">
        {logo ? (
          <BlurImage
            src={logo}
            alt={`Logo for ${slug}`}
            className="h-10 w-10 rounded-full border border-gray-200"
            width={20}
            height={20}
          />
        ) : (
          <Logo />
        )}
        <h1 className="text-lg font-medium">{props ? "Edit" : "Add"} Domain</h1>
      </div>

      <form
        onSubmit={async (e) => {
          e.preventDefault();
          setSaving(true);
          fetch(endpoint.url, {
            method: endpoint.method,
            headers: {
              "Content-Type": "application/json",
            },
            body: JSON.stringify(data),
          }).then(async (res) => {
            if (res.status === 200) {
              await mutate(`/api/projects/${slug}/domains`);
              setShowAddEditDomainModal(false);
              toast.success(endpoint.successMessage);
              if (!props) {
                router.push(`/${slug}/domains`);
              }
            } else {
              const errorMessage = await res.text();
              toast.error(errorMessage);
              if (res.status === 422) {
                setDomainError(errorMessage);
              }
            }
            setSaving(false);
          });
        }}
        className="flex flex-col space-y-6 bg-gray-50 px-4 py-8 text-left sm:px-16"
      >
        <div>
          <div className="flex items-center justify-between">
            <label htmlFor="domain">
              <h2 className="text-sm font-medium text-gray-700">Domain</h2>
            </label>
            {props && lockDomain && (
              <button
                className="flex items-center space-x-2 text-sm text-gray-500 transition-all duration-75 hover:text-black active:scale-95"
                type="button"
                onClick={() => {
                  window.confirm(
                    "Warning: Changing your project's domain will break all existing short links and reset their analytics. Are you sure you want to continue?",
                  ) && setLockDomain(false);
                }}
              >
                <Lock className="h-3 w-3" />
                <p>Unlock</p>
              </button>
            )}
          </div>
          {props && lockDomain ? (
            <div className="mt-2 cursor-not-allowed rounded-md border border-gray-300 bg-gray-100 px-3 py-2 text-sm text-gray-500 shadow-sm">
              {domain}
            </div>
          ) : (
            <DomainInput
              identifier="slug"
              data={data}
              setData={setData}
              domainError={domainError}
              setDomainError={setDomainError}
            />
          )}
        </div>

        <div>
          <label htmlFor="target" className="flex items-center space-x-2">
            <h2 className="text-sm font-medium text-gray-900">Landing Page</h2>
            <InfoTooltip content="The page your users will get redirected to when they visit your domain." />
          </label>
          {plan !== "free" ? (
            <div className="relative mt-2 rounded-md shadow-sm">
              <input
                type="url"
                name="target"
                id="target"
                className="block w-full rounded-md border-gray-300 text-gray-900 placeholder-gray-300 focus:border-gray-500 focus:outline-none focus:ring-gray-500 sm:text-sm"
                placeholder="https://example.com"
                value={target}
                onChange={(e) => setData({ ...data, target: e.target.value })}
              />
            </div>
          ) : (
            <Tooltip
              content={
                <TooltipContent
                  title="You can't configure a custom landing page on a free plan. Upgrade to a Pro plan to proceed."
                  cta="Upgrade to Pro"
                  onClick={() => {
                    setShowAddEditDomainModal(false);
                    queryParams({
                      set: {
                        upgrade: "pro",
                      },
                    });
                  }}
                />
              }
            >
              <div className="mt-2 w-full cursor-not-allowed rounded-md border border-gray-300 px-3 py-2 text-left text-sm text-gray-300 sm:max-w-md">
                https://yourdomain.com
              </div>
            </Tooltip>
          )}
        </div>
        {target && (
          <motion.div key="type" {...FADE_IN_ANIMATION_SETTINGS}>
            <label
              htmlFor="type"
              className="block text-sm font-medium text-gray-700"
            >
              Behavior
            </label>
            <select
              value={type}
              onChange={(e) =>
                setData({
                  ...data,
                  type: e.target.value as "redirect" | "rewrite",
                })
              }
              className="mt-2 w-full rounded-md border border-gray-300 bg-white px-3 py-2 text-gray-500 shadow-sm focus:border-gray-500 focus:outline-none focus:ring-gray-500 sm:text-sm"
            >
              <option value="redirect">Redirect</option>
              <option value="rewrite">Rewrite (Link Cloaking)</option>
            </select>
          </motion.div>
        )}

        <button
          type="button"
          className="flex items-center"
          onClick={() => setExpanded(!expanded)}
        >
          <ChevronRight
            className={`h-5 w-5 text-gray-600 ${
              expanded ? "rotate-90" : ""
            } transition-all`}
          />
          <p className="text-sm text-gray-600">Advanced options</p>
        </button>
        {expanded && (
          <motion.div
            {...FADE_IN_ANIMATION_SETTINGS}
            className="flex flex-col space-y-6"
          >
            <div className="flex items-center justify-between bg-gray-50">
              <div className="flex items-center space-x-2">
                <h2 className="text-sm font-medium text-gray-900">
                  Primary Domain
                </h2>
                <InfoTooltip content="The default domain used in the link creation modal. You can only have one primary domain at a time." />
              </div>
              <Switch
                fn={() => setData((prev) => ({ ...prev, primary: !primary }))}
                checked={primary}
                disabled={props?.primary}
              />
            </div>

            <div className="flex items-center justify-between bg-gray-50">
              <div className="flex items-center space-x-2">
                <h2 className="text-sm font-medium text-gray-900">Archived</h2>
                <InfoTooltip content="Archived domains will still work, but they won't show up in the link creation modal." />
              </div>
              <Switch
                fn={() => setData((prev) => ({ ...prev, archived: !archived }))}
                checked={archived}
                disabled={props?.archived}
              />
            </div>

            <div>
              <label
                htmlFor="placeholder"
                className="flex items-center space-x-2"
              >
                <h2 className="text-sm font-medium text-gray-900">
                  Input Placeholder URL
                </h2>
                <InfoTooltip content="Provide context to your teammates in the link creation modal by showing them an example of a link to be shortened." />
              </label>
              <div className="relative mt-2 rounded-md shadow-sm">
                <input
                  type="url"
                  name="placeholder"
                  id="placeholder"
                  className="block w-full rounded-md border-gray-300 text-gray-900 placeholder-gray-300 focus:border-gray-500 focus:outline-none focus:ring-gray-500 sm:text-sm"
                  placeholder="https://dub.co/help/article/what-is-dub"
                  value={placeholder}
                  onChange={(e) =>
                    setData({ ...data, placeholder: e.target.value })
                  }
                />
              </div>
            </div>
          </motion.div>
        )}

        <div className="grid gap-2">
          <Button
            text={props ? "Save changes" : "Add domain"}
            disabled={saveDisabled}
            loading={saving}
          />
          {props && (
            <Button
              variant="danger"
              text="Delete domain"
              onClick={() => {
                window.confirm(
                  "Warning: Deleting your project's domain will delete all existing short links using the domain. Are you sure you want to continue?",
                ) && deleteDomain();
              }}
              loading={deleting}
            />
          )}
        </div>
      </form>
    </Modal>
  );
}

function AddEditDomainButton({
  setShowAddEditDomainModal,
}: {
  setShowAddEditDomainModal: Dispatch<SetStateAction<boolean>>;
}) {
  const { plan, domainsLimit, exceededDomains } = useProject();
  const { queryParams } = useRouterStuff();

  return (
    <div>
      <Button
        text="Add Domain"
        disabledTooltip={
          exceededDomains ? (
            <TooltipContent
              title={`You can only add up to ${domainsLimit} domain${
                domainsLimit === 1 ? "" : "s"
              } on the ${capitalize(plan)} plan. Upgrade to add more domains`}
              cta="Upgrade"
              onClick={() => {
                queryParams({
                  set: {
                    upgrade: plan === "free" ? "pro" : "business",
                  },
                });
              }}
            />
          ) : undefined
        }
        onClick={() => setShowAddEditDomainModal(true)}
      />
    </div>
  );
}

export function useAddEditDomainModal({ props }: { props?: DomainProps } = {}) {
  const [showAddEditDomainModal, setShowAddEditDomainModal] = useState(false);

  const AddEditDomainModalCallback = useCallback(() => {
    return (
      <AddEditDomainModal
        showAddEditDomainModal={showAddEditDomainModal}
        setShowAddEditDomainModal={setShowAddEditDomainModal}
        props={props}
      />
    );
  }, [showAddEditDomainModal, setShowAddEditDomainModal]);

  const AddEditDomainButtonCallback = useCallback(() => {
    return (
      <AddEditDomainButton
        setShowAddEditDomainModal={setShowAddEditDomainModal}
      />
    );
  }, [setShowAddEditDomainModal]);

  return useMemo(
    () => ({
      setShowAddEditDomainModal,
      AddEditDomainModal: AddEditDomainModalCallback,
      AddEditDomainButton: AddEditDomainButtonCallback,
    }),
    [
      setShowAddEditDomainModal,
      AddEditDomainModalCallback,
      AddEditDomainButtonCallback,
    ],
  );
}<|MERGE_RESOLUTION|>--- conflicted
+++ resolved
@@ -51,11 +51,7 @@
       target: "",
       type: "redirect",
       clicks: 0,
-<<<<<<< HEAD
-      projectId: "",
-=======
       projectId: id || "",
->>>>>>> 129dd34a
     },
   );
 

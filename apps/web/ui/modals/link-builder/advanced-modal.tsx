import {
  Button,
  InfoTooltip,
  Modal,
  SimpleTooltipContent,
  Tooltip,
  useKeyboardShortcut,
} from "@dub/ui";
import {
  Dispatch,
  SetStateAction,
  useCallback,
  useId,
  useMemo,
  useState,
} from "react";
import { useForm, useFormContext } from "react-hook-form";
import { LinkFormData } from ".";

function AdvancedModal({
  showAdvancedModal,
  setShowAdvancedModal,
}: {
  showAdvancedModal: boolean;
  setShowAdvancedModal: Dispatch<SetStateAction<boolean>>;
}) {
  const id = useId();

  const {
    watch: watchParent,
    getValues: getValuesParent,
    setValue: setValueParent,
  } = useFormContext<LinkFormData>();

  const {
    register,
    handleSubmit,
    formState: { isDirty },
  } = useForm<Pick<LinkFormData, "externalId" | "tenantId">>({
    values: {
      externalId: getValuesParent("externalId"),
      tenantId: getValuesParent("tenantId"),
    },
  });

  const [externalIdParent, tenantIdParent] = watchParent([
    "externalId",
    "tenantId",
  ]);

  useKeyboardShortcut("a", () => setShowAdvancedModal(true), {
    modal: true,
  });

<<<<<<< HEAD
  const parentEnabled = Boolean(externalIdParent);
=======
  const parentEnabled = Boolean(externalIdParent || tenantIdParent);
>>>>>>> 32a6a7d5

  return (
    <Modal
      showModal={showAdvancedModal}
      setShowModal={setShowAdvancedModal}
      className="sm:max-w-[500px]"
    >
      <form
        className="px-5 py-4"
        onSubmit={(e) => {
          e.stopPropagation();
          handleSubmit((data) => {
            setValueParent("externalId", data.externalId, {
              shouldDirty: true,
            });
            setValueParent("tenantId", data.tenantId, {
              shouldDirty: true,
            });
            setShowAdvancedModal(false);
          })(e);
        }}
      >
        <div className="flex items-center justify-between">
          <h3 className="text-lg font-medium">Advanced Options</h3>
          <div className="max-md:hidden">
            <Tooltip
              content={
                <div className="px-2 py-1 text-xs text-gray-700">
                  Press <strong className="font-medium text-gray-950">A</strong>{" "}
                  to open this quickly
                </div>
              }
              side="right"
            >
              <kbd className="flex size-6 cursor-default items-center justify-center gap-1 rounded-md border border-gray-200 font-sans text-xs text-gray-950">
                A
              </kbd>
            </Tooltip>
          </div>
        </div>

        <div className="mt-6 flex flex-col gap-6">
          {/* External ID */}
          <div>
            <div className="flex items-center gap-2">
              <label
                htmlFor={`${id}-external-id`}
                className="flex items-center gap-2 text-sm font-medium text-gray-700"
              >
                External ID{" "}
                <InfoTooltip
                  content={
                    <SimpleTooltipContent
                      title="A unique identifier for this link in your database."
                      cta="Learn more about external IDs."
                      href="https://d.to/externalId"
                    />
                  }
                />
              </label>
              <Tooltip
                content={
                  <SimpleTooltipContent
                    title="A unique identifier for this link in your system."
                    cta="Learn more about external IDs."
                    href="https://d.to/externalId"
                  />
                }
              />
            </div>
            <div className="mt-2 rounded-md shadow-sm">
              <input
                id={`${id}-external-id`}
                type="text"
                placeholder="Eg: 123456"
                className="block w-full rounded-md border-gray-300 text-gray-900 placeholder-gray-400 focus:border-gray-500 focus:outline-none focus:ring-gray-500 sm:text-sm"
                {...register("externalId")}
              />
            </div>
          </div>

          {/* Tenant ID */}
          <div>
            <div className="flex items-center gap-2">
              <label
                htmlFor={`${id}-tenant-id`}
                className="flex items-center gap-2 text-sm font-medium text-gray-700"
              >
                Tenant ID{" "}
                <InfoTooltip content="The ID of the tenant that created the link inside your system. If set, it can be used to fetch all links for a tenant." />
              </label>
              <Tooltip content="The ID of the tenant that created the link inside your system. If set, it can be used to fetch all links for a tenant." />
            </div>
            <div className="mt-2 rounded-md shadow-sm">
              <input
                id={`${id}-tenant-id`}
                type="text"
                placeholder="Eg: user_123"
                className="block w-full rounded-md border-gray-300 text-gray-900 placeholder-gray-400 focus:border-gray-500 focus:outline-none focus:ring-gray-500 sm:text-sm"
                {...register("tenantId")}
              />
            </div>
          </div>
        </div>

        <div className="mt-6 flex items-center justify-between">
          <div>
            {parentEnabled && (
              <button
                type="button"
                className="text-xs font-medium text-gray-700 transition-colors hover:text-gray-950"
                onClick={() => {
                  setValueParent("externalId", null, { shouldDirty: true });
                  setShowAdvancedModal(false);
                }}
              >
                Remove advanced options
              </button>
            )}
          </div>
          <div className="flex items-center gap-2">
            <Button
              type="button"
              variant="secondary"
              text="Cancel"
              className="h-9 w-fit"
              onClick={() => setShowAdvancedModal(false)}
            />
            <Button
              type="submit"
              variant="primary"
              text="Save"
              className="h-9 w-fit"
              disabled={!isDirty}
            />
          </div>
        </div>
      </form>
    </Modal>
  );
}

export function useAdvancedModal() {
  const [showAdvancedModal, setShowAdvancedModal] = useState(false);

  const AdvancedModalCallback = useCallback(() => {
    return (
      <AdvancedModal
        showAdvancedModal={showAdvancedModal}
        setShowAdvancedModal={setShowAdvancedModal}
      />
    );
  }, [showAdvancedModal, setShowAdvancedModal]);

  return useMemo(
    () => ({
      setShowAdvancedModal,
      AdvancedModal: AdvancedModalCallback,
    }),
    [setShowAdvancedModal, AdvancedModalCallback],
  );
}<|MERGE_RESOLUTION|>--- conflicted
+++ resolved
@@ -52,11 +52,7 @@
     modal: true,
   });
 
-<<<<<<< HEAD
-  const parentEnabled = Boolean(externalIdParent);
-=======
   const parentEnabled = Boolean(externalIdParent || tenantIdParent);
->>>>>>> 32a6a7d5
 
   return (
     <Modal

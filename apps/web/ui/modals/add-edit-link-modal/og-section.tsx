--- conflicted
+++ resolved
@@ -1,4 +1,5 @@
 import { resizeImage } from "@/lib/images";
+import useWorkspace from "@/lib/swr/use-workspace";
 import { LinkProps } from "@/lib/types";
 import { UploadCloud } from "@/ui/shared/icons";
 import {
@@ -12,14 +13,14 @@
   Unsplash,
 } from "@dub/ui";
 import { FADE_IN_ANIMATION_SETTINGS } from "@dub/utils";
+import { useCompletion } from "ai/react";
 import { motion } from "framer-motion";
 import { Crown, Link2 } from "lucide-react";
 import { Dispatch, SetStateAction, useEffect, useState } from "react";
 import TextareaAutosize from "react-textarea-autosize";
-import UnsplashSearch from "./unsplash-search";
-import { useCompletion } from "ai/react";
 import { toast } from "sonner";
 import { ButtonWithTooltip } from "./tooltip-button";
+import UnsplashSearch from "./unsplash-search";
 
 export default function OGSection({
   props,
@@ -36,11 +37,8 @@
   revalidateAiUsage: () => Promise<void>;
   generatingMetatags: boolean;
 }) {
-<<<<<<< HEAD
   const { id: workspaceId, aiLimit } = useWorkspace();
 
-=======
->>>>>>> 92518368
   const { title, description, image, proxy } = data;
 
   const {

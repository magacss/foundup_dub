--- conflicted
+++ resolved
@@ -96,44 +96,6 @@
               <h2 className="max-w-[200px] truncate text-lg font-medium text-gray-700">
                 {name}
               </h2>
-<<<<<<< HEAD
-              <div className="flex items-center">
-                <p className="text-gray-500">{primaryDomain?.slug}</p>
-                <Tooltip
-                  content={
-                    <DomainsTooltip
-                      domains={domains}
-                      title={
-                        primaryDomain?.verified === false
-                          ? "Please verify your domain to start adding links."
-                          : "Here are all the domains for this workspace."
-                      }
-                      cta={
-                        primaryDomain?.verified === false
-                          ? "Verify Domain"
-                          : `Manage Domain${domains.length > 1 ? "s" : ""}`
-                      }
-                      href={`/${slug}/domains`}
-                    />
-                  }
-                >
-                  <div className="ml-1 flex items-center">
-                    {domains.length > 1 ? (
-                      <Badge
-                        variant="gray"
-                        className="border-gray-300 transition-all hover:bg-gray-200"
-                      >
-                        +{domains.length - 1}
-                      </Badge>
-                    ) : primaryDomain?.verified ? (
-                      <CheckCircleFill className="h-5 w-5 text-blue-500" />
-                    ) : primaryDomain?.verified === false ? (
-                      <XCircleFill className="h-5 w-5 text-gray-300" />
-                    ) : null}
-                  </div>
-                </Tooltip>
-              </div>
-=======
               {loading ? (
                 <div className="mt-1 flex items-center space-x-2">
                   <div className="h-5 w-20 animate-pulse rounded-md bg-gray-200" />
@@ -149,7 +111,7 @@
                         title={
                           verified === false
                             ? "Please verify your domain to start adding links."
-                            : "Here are all the domains for this project."
+                            : "Here are all the domains for this workspace."
                         }
                         cta={
                           verified === false
@@ -177,7 +139,6 @@
                   </Tooltip>
                 </div>
               )}
->>>>>>> 0a0833ff
             </div>
           </div>
           <PlanBadge plan={plan} />

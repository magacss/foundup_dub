"use client";

import useLinks from "@/lib/swr/use-links";
import useLinksCount from "@/lib/swr/use-links-count";
<<<<<<< HEAD
import { LinkWithTagsProps, UserProps } from "@/lib/types";
import {
  Avatar,
  LinkLogo,
  MaxWidthWrapper,
  Table,
  useRouterStuff,
  useTable,
} from "@dub/ui";
import {
  PAGINATION_LIMIT,
  formatDate,
  formatDateTime,
  getApexDomain,
} from "@dub/utils";
import { ColumnDef } from "@tanstack/react-table";
import { useSearchParams } from "next/navigation";
import { Suspense, useEffect, useMemo, useState } from "react";
import LinkCard from "./link-card";
import LinkCardPlaceholder from "./link-card-placeholder";
=======
import { MaxWidthWrapper } from "@dub/ui";
import { Suspense } from "react";
import { useLinkFiltersModal } from "../modals/link-filters-modal";
import ArchivedLinksHint from "./archived-links-hint";
import LinkCard from "./link-card";
import LinkCardPlaceholder from "./link-card-placeholder";
import LinkFilters, { InputSearchBox } from "./link-filters";
>>>>>>> a2ffc459
import LinkPagination from "./link-pagination";
import NoLinksPlaceholder from "./no-links-placeholder";

type ResponseLink = LinkWithTagsProps & {
  user: UserProps;
};

type ListProps = {
  AddEditLinkButton: () => JSX.Element;
  links?: ResponseLink[];
  count?: number;
  loading?: boolean;
};

export default function LinksContainer({
  AddEditLinkButton,
}: {
  AddEditLinkButton: () => JSX.Element;
}) {
  const [compact, setCompact] = useState(false);
  const { links, isValidating } = useLinks();
  const { data: count } = useLinksCount();
<<<<<<< HEAD
=======
  const { LinkFiltersButton, LinkFiltersModal } = useLinkFiltersModal();
>>>>>>> a2ffc459

  return (
    <MaxWidthWrapper className="grid gap-y-2">
      <button
        className="w-24 border border-gray-200 text-xs"
        onClick={() => setCompact((c) => !c)}
      >
        toggle compact
      </button>
      {compact ? (
        <CompactList
          AddEditLinkButton={AddEditLinkButton}
          links={links}
          count={count}
          loading={isValidating}
        />
      ) : (
        <DefaultList
          AddEditLinkButton={AddEditLinkButton}
          links={links}
          count={count}
          loading={isValidating}
        />
      )}
    </MaxWidthWrapper>
  );
}

function DefaultList({ AddEditLinkButton, links, count, loading }: ListProps) {
  return (
    <>
<<<<<<< HEAD
      <ul className="grid min-h-[66.5vh] auto-rows-min gap-3">
        {links && !loading ? (
          links.length > 0 ? (
            links.map((props) => (
              <Suspense key={props.id} fallback={<LinkCardPlaceholder />}>
                <LinkCard props={props} />
=======
      <LinkFiltersModal />
      <MaxWidthWrapper className="flex flex-col space-y-3 py-3">
        <div className="flex h-10 w-full justify-center lg:justify-end">
          <LinkFiltersButton />
          <Suspense>
            <LinkSort />
          </Suspense>
        </div>
        <div className="block lg:hidden">
          <InputSearchBox />
        </div>
        <div className="grid grid-cols-1 gap-5 lg:grid-cols-7">
          <div className="scrollbar-hide sticky top-14 col-span-2 hidden max-h-[calc(100vh-80px)] self-start overflow-auto rounded-lg border border-gray-200 bg-white lg:block">
            <Suspense>
              <LinkFilters />
            </Suspense>
          </div>
          <div className="col-span-1 auto-rows-min grid-cols-1 lg:col-span-5">
            <ul className="grid min-h-[66.5vh] auto-rows-min gap-3">
              {links && !isValidating ? (
                links.length > 0 ? (
                  links.map((props) => (
                    <Suspense key={props.id} fallback={<LinkCardPlaceholder />}>
                      <LinkCard props={props} />
                    </Suspense>
                  ))
                ) : (
                  <NoLinksPlaceholder AddEditLinkButton={AddEditLinkButton} />
                )
              ) : (
                Array.from({ length: 10 }).map((_, i) => (
                  <LinkCardPlaceholder key={i} />
                ))
              )}
              <Suspense>
                <ArchivedLinksHint />
              </Suspense>
            </ul>
            {count && count > 0 ? (
              <Suspense>
                <LinkPagination />
>>>>>>> a2ffc459
              </Suspense>
            ))
          ) : (
            <NoLinksPlaceholder AddEditLinkButton={AddEditLinkButton} />
          )
        ) : (
          Array.from({ length: 10 }).map((_, i) => (
            <LinkCardPlaceholder key={i} />
          ))
        )}
      </ul>
      {count && count > 0 ? (
        <Suspense>
          <LinkPagination />
        </Suspense>
      ) : null}
    </>
  );
}

function CompactList({ AddEditLinkButton, links, count, loading }: ListProps) {
  const { queryParams } = useRouterStuff();
  const searchParams = useSearchParams();
  const currentPage = parseInt(searchParams?.get("page") || "1") || 1;

  const columns: ColumnDef<ResponseLink, any>[] = useMemo(
    () => [
      {
        id: "link",
        header: "Link",
        accessorFn: (d) => d,
        cell: ({ getValue }) => {
          const path = getValue().key === "_root" ? "" : `/${getValue().key}`;

          return (
            <div className="flex items-center gap-3">
              <LinkLogo
                apexDomain={getApexDomain(getValue().url)}
                className="h-4 w-4 sm:h-4 sm:w-4"
              />
              <span className="truncate" title={`${getValue().domain}${path}`}>
                <span className="font-medium text-gray-950">
                  {getValue().domain}
                </span>
                {path}
              </span>
            </div>
          );
        },
        enableHiding: false,
        size: 130,
      },
      {
        id: "url",
        header: "URL",
        accessorKey: "url",
        size: 130,
      },
      {
        id: "creator",
        header: "Creator",
        accessorFn: (d) => d.user,
        cell: ({ getValue }) => {
          const user = getValue() as ResponseLink["user"];
          return (
            <div className="flex items-center gap-3">
              <Avatar user={user} className="h-4 w-4" />
              <span className="truncate" title={user.name}>
                {user.name}
              </span>
            </div>
          );
        },
        size: 50,
      },
      {
        id: "created",
        header: "Created",
        accessorKey: "createdAt",
        cell: ({ getValue }) => {
          const createdAt = getValue() as Date;

          return (
            <span title={formatDateTime(createdAt)}>
              {formatDate(createdAt)}
            </span>
          );
        },
        size: 50,
      },
      {
        id: "clicks",
        header: "Clicks",
        accessorKey: "clicks",
        size: 50,
      },
    ],
    [],
  );

  const [pagination, setPagination] = useState({
    pageIndex: currentPage - 1,
    pageSize: PAGINATION_LIMIT,
  });

  useEffect(() => {
    queryParams({
      set: {
        page: (pagination.pageIndex + 1).toString(),
      },
    });
  }, [pagination]);

  const { table, ...tableProps } = useTable({
    data: links ?? [],
    loading,
    columns,
    pagination: {
      pageIndex: currentPage - 1,
      pageSize: PAGINATION_LIMIT,
    },
    rowCount: count ?? 0,
    onPaginationChange: setPagination,
    resourceName: (plural) => `link${plural ? "s" : ""}`,
  });

  return <Table table={table} {...tableProps} />;
}<|MERGE_RESOLUTION|>--- conflicted
+++ resolved
@@ -2,28 +2,6 @@
 
 import useLinks from "@/lib/swr/use-links";
 import useLinksCount from "@/lib/swr/use-links-count";
-<<<<<<< HEAD
-import { LinkWithTagsProps, UserProps } from "@/lib/types";
-import {
-  Avatar,
-  LinkLogo,
-  MaxWidthWrapper,
-  Table,
-  useRouterStuff,
-  useTable,
-} from "@dub/ui";
-import {
-  PAGINATION_LIMIT,
-  formatDate,
-  formatDateTime,
-  getApexDomain,
-} from "@dub/utils";
-import { ColumnDef } from "@tanstack/react-table";
-import { useSearchParams } from "next/navigation";
-import { Suspense, useEffect, useMemo, useState } from "react";
-import LinkCard from "./link-card";
-import LinkCardPlaceholder from "./link-card-placeholder";
-=======
 import { MaxWidthWrapper } from "@dub/ui";
 import { Suspense } from "react";
 import { useLinkFiltersModal } from "../modals/link-filters-modal";
@@ -31,72 +9,21 @@
 import LinkCard from "./link-card";
 import LinkCardPlaceholder from "./link-card-placeholder";
 import LinkFilters, { InputSearchBox } from "./link-filters";
->>>>>>> a2ffc459
 import LinkPagination from "./link-pagination";
+import LinkSort from "./link-sort";
 import NoLinksPlaceholder from "./no-links-placeholder";
-
-type ResponseLink = LinkWithTagsProps & {
-  user: UserProps;
-};
-
-type ListProps = {
-  AddEditLinkButton: () => JSX.Element;
-  links?: ResponseLink[];
-  count?: number;
-  loading?: boolean;
-};
 
 export default function LinksContainer({
   AddEditLinkButton,
 }: {
   AddEditLinkButton: () => JSX.Element;
 }) {
-  const [compact, setCompact] = useState(false);
   const { links, isValidating } = useLinks();
   const { data: count } = useLinksCount();
-<<<<<<< HEAD
-=======
   const { LinkFiltersButton, LinkFiltersModal } = useLinkFiltersModal();
->>>>>>> a2ffc459
 
   return (
-    <MaxWidthWrapper className="grid gap-y-2">
-      <button
-        className="w-24 border border-gray-200 text-xs"
-        onClick={() => setCompact((c) => !c)}
-      >
-        toggle compact
-      </button>
-      {compact ? (
-        <CompactList
-          AddEditLinkButton={AddEditLinkButton}
-          links={links}
-          count={count}
-          loading={isValidating}
-        />
-      ) : (
-        <DefaultList
-          AddEditLinkButton={AddEditLinkButton}
-          links={links}
-          count={count}
-          loading={isValidating}
-        />
-      )}
-    </MaxWidthWrapper>
-  );
-}
-
-function DefaultList({ AddEditLinkButton, links, count, loading }: ListProps) {
-  return (
     <>
-<<<<<<< HEAD
-      <ul className="grid min-h-[66.5vh] auto-rows-min gap-3">
-        {links && !loading ? (
-          links.length > 0 ? (
-            links.map((props) => (
-              <Suspense key={props.id} fallback={<LinkCardPlaceholder />}>
-                <LinkCard props={props} />
-=======
       <LinkFiltersModal />
       <MaxWidthWrapper className="flex flex-col space-y-3 py-3">
         <div className="flex h-10 w-full justify-center lg:justify-end">
@@ -138,132 +65,11 @@
             {count && count > 0 ? (
               <Suspense>
                 <LinkPagination />
->>>>>>> a2ffc459
               </Suspense>
-            ))
-          ) : (
-            <NoLinksPlaceholder AddEditLinkButton={AddEditLinkButton} />
-          )
-        ) : (
-          Array.from({ length: 10 }).map((_, i) => (
-            <LinkCardPlaceholder key={i} />
-          ))
-        )}
-      </ul>
-      {count && count > 0 ? (
-        <Suspense>
-          <LinkPagination />
-        </Suspense>
-      ) : null}
+            ) : null}
+          </div>
+        </div>
+      </MaxWidthWrapper>
     </>
   );
-}
-
-function CompactList({ AddEditLinkButton, links, count, loading }: ListProps) {
-  const { queryParams } = useRouterStuff();
-  const searchParams = useSearchParams();
-  const currentPage = parseInt(searchParams?.get("page") || "1") || 1;
-
-  const columns: ColumnDef<ResponseLink, any>[] = useMemo(
-    () => [
-      {
-        id: "link",
-        header: "Link",
-        accessorFn: (d) => d,
-        cell: ({ getValue }) => {
-          const path = getValue().key === "_root" ? "" : `/${getValue().key}`;
-
-          return (
-            <div className="flex items-center gap-3">
-              <LinkLogo
-                apexDomain={getApexDomain(getValue().url)}
-                className="h-4 w-4 sm:h-4 sm:w-4"
-              />
-              <span className="truncate" title={`${getValue().domain}${path}`}>
-                <span className="font-medium text-gray-950">
-                  {getValue().domain}
-                </span>
-                {path}
-              </span>
-            </div>
-          );
-        },
-        enableHiding: false,
-        size: 130,
-      },
-      {
-        id: "url",
-        header: "URL",
-        accessorKey: "url",
-        size: 130,
-      },
-      {
-        id: "creator",
-        header: "Creator",
-        accessorFn: (d) => d.user,
-        cell: ({ getValue }) => {
-          const user = getValue() as ResponseLink["user"];
-          return (
-            <div className="flex items-center gap-3">
-              <Avatar user={user} className="h-4 w-4" />
-              <span className="truncate" title={user.name}>
-                {user.name}
-              </span>
-            </div>
-          );
-        },
-        size: 50,
-      },
-      {
-        id: "created",
-        header: "Created",
-        accessorKey: "createdAt",
-        cell: ({ getValue }) => {
-          const createdAt = getValue() as Date;
-
-          return (
-            <span title={formatDateTime(createdAt)}>
-              {formatDate(createdAt)}
-            </span>
-          );
-        },
-        size: 50,
-      },
-      {
-        id: "clicks",
-        header: "Clicks",
-        accessorKey: "clicks",
-        size: 50,
-      },
-    ],
-    [],
-  );
-
-  const [pagination, setPagination] = useState({
-    pageIndex: currentPage - 1,
-    pageSize: PAGINATION_LIMIT,
-  });
-
-  useEffect(() => {
-    queryParams({
-      set: {
-        page: (pagination.pageIndex + 1).toString(),
-      },
-    });
-  }, [pagination]);
-
-  const { table, ...tableProps } = useTable({
-    data: links ?? [],
-    loading,
-    columns,
-    pagination: {
-      pageIndex: currentPage - 1,
-      pageSize: PAGINATION_LIMIT,
-    },
-    rowCount: count ?? 0,
-    onPaginationChange: setPagination,
-    resourceName: (plural) => `link${plural ? "s" : ""}`,
-  });
-
-  return <Table table={table} {...tableProps} />;
 }
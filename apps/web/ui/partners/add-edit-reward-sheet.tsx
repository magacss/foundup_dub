"use client";

import { createRewardAction } from "@/lib/actions/partners/create-reward";
import { deleteRewardAction } from "@/lib/actions/partners/delete-reward";
import { updateRewardAction } from "@/lib/actions/partners/update-reward";
import { handleMoneyInputChange, handleMoneyKeyDown } from "@/lib/form-utils";
import { mutatePrefix } from "@/lib/swr/mutate";
import useProgram from "@/lib/swr/use-program";
import useRewardPartners from "@/lib/swr/use-reward-partners";
import useRewards from "@/lib/swr/use-rewards";
import useWorkspace from "@/lib/swr/use-workspace";
import { RewardProps } from "@/lib/types";
import { RECURRING_MAX_DURATIONS } from "@/lib/zod/schemas/misc";
import {
  COMMISSION_TYPES,
  createRewardSchema,
} from "@/lib/zod/schemas/rewards";
import { X } from "@/ui/shared/icons";
import { EventType } from "@dub/prisma/client";
import {
  AnimatedSizeContainer,
  Button,
  CircleCheckFill,
  InfoTooltip,
  Sheet,
  Switch,
  Tooltip,
} from "@dub/ui";
import { cn, pluralize } from "@dub/utils";
import { useAction } from "next-safe-action/hooks";
import { Dispatch, SetStateAction, useEffect, useRef, useState } from "react";
import {
  FieldErrors,
  useForm,
  UseFormRegister,
  UseFormSetValue,
  UseFormWatch,
} from "react-hook-form";
import { toast } from "sonner";
import { mutate } from "swr";
import { z } from "zod";
import { RewardPartnersTable } from "./reward-partners-table";

interface RewardSheetProps {
  setIsOpen: Dispatch<SetStateAction<boolean>>;
  event: EventType;
  reward?: RewardProps;
  isDefault?: boolean;
}

type FormData = z.infer<typeof createRewardSchema>;

const PARTNER_TYPES = [
  {
    key: "all",
    label: "All Partners",
    description: "Everyone is eligible",
  },
  {
    key: "specific",
    label: "Specific Partners",
    description: "Select who is eligible",
  },
] as const;

const DEFAULT_REWARD_TYPES = [
  {
    key: "lead",
    label: "Lead",
    description: "For sign ups and leads",
  },
  {
    key: "sale",
    label: "Sale",
    description: "For sales and subscriptions",
  },
] as const;

function RewardSheetContent({
  setIsOpen,
  event,
  reward,
  isDefault,
}: RewardSheetProps) {
  const { rewards } = useRewards();
  const { id: workspaceId } = useWorkspace();
  const formRef = useRef<HTMLFormElement>(null);
  const { program, mutate: mutateProgram } = useProgram();

  const [selectedPartnerType, setSelectedPartnerType] =
    useState<(typeof PARTNER_TYPES)[number]["key"]>("all");

  const [commissionStructure, setCommissionStructure] = useState<
    "one-off" | "recurring"
  >("recurring");

  const {
    register,
    handleSubmit,
    watch,
    setValue,
    formState: { errors },
  } = useForm<FormData>({
    defaultValues: {
      event,
      type: reward?.type || "percentage",
      maxDuration: reward
        ? reward.maxDuration === null
          ? Infinity
          : reward.maxDuration
<<<<<<< HEAD
        : 12,
      amount:
        reward?.type === "flat" && reward?.amount
          ? reward.amount / 100
          : reward?.amount,
=======
        : Infinity,
      amount: reward?.type === "flat" ? reward.amount / 100 : reward?.amount,
>>>>>>> adbf7ea1
      partnerIds: null,
      maxAmount: reward?.maxAmount ? reward.maxAmount / 100 : null,
    },
  });

  useEffect(() => {
    if (reward) {
      setCommissionStructure(
        reward.maxDuration === 0 ? "one-off" : "recurring",
      );
    }
  }, [reward]);

  const [amount, type, partnerIds = []] = watch([
    "amount",
    "type",
    "partnerIds",
  ]);

  const selectedEvent = watch("event");

  const hasProgramWideClickReward = rewards?.some(
    (reward) => reward.event === "click" && reward.partnersCount === 0,
  );

  const hasProgramWideLeadReward = rewards?.some(
    (reward) => reward.event === "lead" && reward.partnersCount === 0,
  );

  const hasProgramWideSaleReward = rewards?.some(
    (reward) => reward.event === "sale" && reward.partnersCount === 0,
  );

  useEffect(() => {
    if (reward) {
      setSelectedPartnerType(reward.partnersCount === 0 ? "all" : "specific");
    } else if (
      (selectedEvent === "click" && hasProgramWideClickReward) ||
      (selectedEvent === "lead" && hasProgramWideLeadReward) ||
      (selectedEvent === "sale" && hasProgramWideSaleReward)
    ) {
      setSelectedPartnerType("specific");
    } else {
      setSelectedPartnerType("all");
    }
  }, [
    reward,
    selectedEvent,
    hasProgramWideClickReward,
    hasProgramWideLeadReward,
    hasProgramWideSaleReward,
  ]);

  const { data: rewardPartners, loading: isLoadingRewardPartners } =
    useRewardPartners({
      query: {
        rewardId: reward?.id,
      },
      enabled: Boolean(reward?.id && program?.id),
    });

  useEffect(() => {
    if (rewardPartners && rewardPartners.length > 0) {
      setValue(
        "partnerIds",
        rewardPartners.map((partner) => partner.id),
      );
    }
  }, [rewardPartners, setValue]);

  const { executeAsync: createReward, isPending: isCreating } = useAction(
    createRewardAction,
    {
      onSuccess: async () => {
        setIsOpen(false);
        toast.success("Reward created!");
        await mutateProgram();
        await mutatePrefix(`/api/programs/${program?.id}/rewards`);
      },
      onError({ error }) {
        toast.error(error.serverError);
      },
    },
  );

  const { executeAsync: updateReward, isPending: isUpdating } = useAction(
    updateRewardAction,
    {
      onSuccess: async () => {
        setIsOpen(false);
        toast.success("Reward updated!");
        await mutateProgram();
        await mutatePrefix(`/api/programs/${program?.id}/rewards`);
      },
      onError({ error }) {
        toast.error(error.serverError);
      },
    },
  );

  const { executeAsync: deleteReward, isPending: isDeleting } = useAction(
    deleteRewardAction,
    {
      onSuccess: async () => {
        setIsOpen(false);
        toast.success("Reward deleted!");
        await mutate(`/api/programs/${program?.id}`);
        await mutatePrefix(`/api/programs/${program?.id}/rewards`);
      },
      onError({ error }) {
        toast.error(error.serverError);
      },
    },
  );

  const onSubmit = async (data: FormData) => {
    if (!workspaceId || !program) {
      return;
    }

    const payload = {
      ...data,
      workspaceId,
      programId: program.id,
      partnerIds,
      amount: type === "flat" ? data.amount * 100 : data.amount,
      maxDuration:
        Infinity === Number(data.maxDuration) ? null : data.maxDuration,
      maxAmount: data.maxAmount ? data.maxAmount * 100 : null,
    };

    if (!reward) {
      await createReward(payload);
    } else {
      await updateReward({
        ...payload,
        rewardId: reward.id,
      });
    }
  };

  const onDelete = async () => {
    if (!workspaceId || !program || !reward) {
      return;
    }

    if (!window.confirm("Are you sure you want to delete this reward?")) {
      return;
    }

    await deleteReward({
      workspaceId,
      programId: program.id,
      rewardId: reward.id,
    });
  };

  const hasDefaultReward = !!program?.defaultRewardId;

  const buttonDisabled =
    amount == null ||
    (selectedPartnerType === "specific" &&
      (!partnerIds || partnerIds.length === 0));

  const displayPartners = !isDefault && selectedPartnerType === "specific";
  const canDeleteReward = reward && program?.defaultRewardId !== reward.id;

  return (
    <>
      <form
        ref={formRef}
        onSubmit={handleSubmit(onSubmit)}
        className="flex h-full flex-col"
      >
        <div className="flex items-start justify-between border-b border-neutral-200 p-6">
          <Sheet.Title className="text-xl font-semibold">
            {reward ? "Edit" : "Create"} {isDefault ? "default" : ""}{" "}
            {selectedEvent} reward
          </Sheet.Title>
          <Sheet.Close asChild>
            <Button
              variant="outline"
              icon={<X className="size-5" />}
              className="h-auto w-fit p-1"
            />
          </Sheet.Close>
        </div>

        <div className="flex-1 overflow-y-auto">
<<<<<<< HEAD
          <div className="flex flex-col gap-8 p-6">
            {isDefault && !hasDefaultReward && (
              <div className="grid grid-cols-1 space-y-4">
                <label className="text-sm font-medium text-neutral-800">
                  Reward type
                </label>
=======
          <div className="flex flex-col gap-6 p-6">
            {event !== "sale" && (
              <>
                <div>
                  <label className="text-sm font-medium text-neutral-800">
                    {`Amount per ${event}`}
                  </label>
                  <div className="relative mt-2 rounded-md shadow-sm">
                    <span className="absolute inset-y-0 left-0 flex items-center pl-3 text-sm text-neutral-400">
                      $
                    </span>
                    <input
                      className={cn(
                        "block w-full rounded-md border-neutral-300 pl-6 pr-12 text-neutral-900 placeholder-neutral-400 focus:border-neutral-500 focus:outline-none focus:ring-neutral-500 sm:text-sm",
                        errors.amount &&
                          "border-red-600 focus:border-red-500 focus:ring-red-600",
                      )}
                      {...register("amount", {
                        required: true,
                        valueAsNumber: true,
                        min: 0,
                        max: 1000,
                        onChange: handleMoneyInputChange,
                      })}
                      onKeyDown={handleMoneyKeyDown}
                    />
                    <span className="absolute inset-y-0 right-0 flex items-center pr-3 text-sm text-neutral-400">
                      USD
                    </span>
                  </div>
                </div>

                {/* <div>
                  <RewardLimitSection
                    event={event}
                    register={register}
                    watch={watch}
                    setValue={setValue}
                    errors={errors}
                  />
                </div> */}
              </>
            )}

            {event !== "sale" && (
              <div>
>>>>>>> adbf7ea1
                <div className="grid grid-cols-1 gap-3 lg:grid-cols-2">
                  {DEFAULT_REWARD_TYPES.map((rewardType) => {
                    const isSelected = selectedEvent === rewardType.key;

                    const labelContent = (
                      <label
                        key={rewardType.label}
                        className={cn(
                          "relative flex w-full cursor-pointer items-start gap-0.5 rounded-md border border-neutral-200 bg-white p-3 text-neutral-600 hover:bg-neutral-50",
                          "transition-all duration-150",
                          isSelected &&
                            "border-black bg-neutral-50 text-neutral-900 ring-1 ring-black",
                        )}
                      >
                        <input
                          type="radio"
                          value={rewardType.label}
                          className="hidden"
                          checked={isSelected}
                          onChange={(e) => {
                            if (e.target.checked) {
                              setValue("event", rewardType.key);
                              setValue("type", "flat");
                            }
                          }}
                        />
                        <div className="flex grow flex-col text-sm">
                          <span className="font-medium">
                            {rewardType.label}
                          </span>
                          <span>{rewardType.description}</span>
                        </div>
                        <CircleCheckFill
                          className={cn(
                            "-mr-px -mt-px flex size-4 scale-75 items-center justify-center rounded-full opacity-0 transition-[transform,opacity] duration-150",
                            isSelected && "scale-100 opacity-100",
                          )}
                        />
                      </label>
                    );

                    return labelContent;
                  })}
                </div>
              </div>
            )}

            {!isDefault && (
              <div className="grid grid-cols-1 gap-3 lg:grid-cols-2">
                {PARTNER_TYPES.map((partnerType) => {
                  const isSelected = selectedPartnerType === partnerType.key;

                  const isDisabled =
                    (partnerType.key === "all" &&
                      ((selectedEvent === "click" &&
                        hasProgramWideClickReward) ||
                        (selectedEvent === "lead" &&
                          hasProgramWideLeadReward) ||
                        (selectedEvent === "sale" &&
                          hasProgramWideSaleReward))) ||
                    !!reward;

                  const tooltipContent = isDisabled
                    ? reward
                      ? "Partner type cannot be changed for existing rewards"
                      : `You can only have one program-wide ${selectedEvent} reward.`
                    : undefined;

                  const labelContent = (
                    <label
                      key={partnerType.label}
                      className={cn(
                        "relative flex w-full cursor-pointer items-start gap-0.5 rounded-md border border-neutral-200 bg-white p-3 text-neutral-600 hover:bg-neutral-50",
                        "transition-all duration-150",
                        isSelected &&
                          "border-black bg-neutral-50 text-neutral-900 ring-1 ring-black",
                        (isDisabled || !!reward) &&
                          "cursor-not-allowed opacity-60 hover:bg-white",
                      )}
                    >
                      <input
                        type="radio"
                        value={partnerType.label}
                        className="hidden"
                        checked={isSelected}
                        disabled={isDisabled}
                        onChange={(e) => {
                          if (e.target.checked) {
                            setSelectedPartnerType(partnerType.key);

                            if (partnerType.key === "all") {
                              setValue("partnerIds", null);
                            }
                          }
                        }}
                      />
                      <div className="flex grow flex-col text-sm">
                        <span className="font-medium">{partnerType.label}</span>
                        <span>{partnerType.description}</span>
                      </div>
                      <CircleCheckFill
                        className={cn(
                          "-mr-px -mt-px flex size-4 scale-75 items-center justify-center rounded-full opacity-0 transition-[transform,opacity] duration-150",
                          isSelected && "scale-100 opacity-100",
                        )}
                      />
                    </label>
                  );

                  return isDisabled ? (
                    <Tooltip key={partnerType.label} content={tooltipContent}>
                      {labelContent}
                    </Tooltip>
                  ) : (
                    labelContent
                  );
                })}
              </div>
            )}

            {selectedEvent === "sale" && (
              <div className="grid grid-cols-1 space-y-4">
                <div>
                  <label className="text-sm font-medium text-neutral-800">
                    Commission structure
                  </label>
                  <p className="text-sm text-neutral-600">
                    Set how the affiliate will get rewarded
                  </p>
<<<<<<< HEAD
                </div>

                <div className="-m-1">
                  <AnimatedSizeContainer
                    height
                    transition={{ ease: "easeInOut", duration: 0.2 }}
                  >
                    <div className="flex flex-col p-1">
                      <div className="grid grid-cols-1 gap-3 lg:grid-cols-2">
                        {COMMISSION_TYPES.map(
                          ({ label, description, value }) => {
                            const isSelected =
                              (value === "recurring") === isRecurring;

                            return (
                              <label
                                key={label}
                                className={cn(
                                  "relative flex w-full cursor-pointer items-start gap-0.5 rounded-md border border-neutral-200 bg-white p-3 text-neutral-600 hover:bg-neutral-50",
                                  "transition-all duration-150",
                                  isSelected &&
                                    "border-black bg-neutral-50 text-neutral-900 ring-1 ring-black",
                                )}
                              >
                                <input
                                  type="radio"
                                  value={value}
                                  className="hidden"
                                  checked={isSelected}
                                  onChange={(e) => {
                                    if (e.target.checked) {
                                      setIsRecurring(value === "recurring");
                                      setValue(
                                        "maxDuration",
                                        value === "recurring"
                                          ? reward?.maxDuration || 12
                                          : 0,
                                      );
                                    }
                                  }}
                                />
                                <div className="flex grow flex-col text-sm">
                                  <span className="font-medium">{label}</span>
                                  <span>{description}</span>
                                </div>
                                <CircleCheckFill
=======
                  <div className="-m-1">
                    <AnimatedSizeContainer
                      height
                      transition={{ ease: "easeInOut", duration: 0.2 }}
                    >
                      <div className="p-1">
                        <div className="grid grid-cols-1 gap-3 lg:grid-cols-2">
                          {COMMISSION_TYPES.map(
                            ({ label, description, value }) => {
                              const isSelected = value === commissionStructure;

                              return (
                                <label
                                  key={label}
>>>>>>> adbf7ea1
                                  className={cn(
                                    "-mr-px -mt-px flex size-4 scale-75 items-center justify-center rounded-full opacity-0 transition-[transform,opacity] duration-150",
                                    isSelected && "scale-100 opacity-100",
                                  )}
<<<<<<< HEAD
                                />
                              </label>
                            );
                          },
                        )}
                      </div>

                      <div
                        className={cn(
                          "transition-opacity duration-200",
                          isRecurring ? "h-auto pt-4" : "h-0 opacity-0",
                        )}
                        aria-hidden={!isRecurring}
                        {...{
                          inert: !isRecurring,
                        }}
                      >
                        <div>
                          <label
                            htmlFor="duration"
                            className="text-sm font-medium text-neutral-800"
                          >
                            Duration
                          </label>
                          <div className="relative mt-2 rounded-md shadow-sm">
                            <select
                              className="block w-full rounded-md border-neutral-300 text-neutral-900 focus:border-neutral-500 focus:outline-none focus:ring-neutral-500 sm:text-sm"
                              {...register("maxDuration", {
                                valueAsNumber: true,
                              })}
=======
                                >
                                  <input
                                    type="radio"
                                    value={value}
                                    className="hidden"
                                    checked={isSelected}
                                    onChange={(e) => {
                                      if (e.target.checked) {
                                        setCommissionStructure(value);
                                        setValue(
                                          "maxDuration",
                                          value === "recurring"
                                            ? reward?.maxDuration || Infinity
                                            : 0,
                                        );
                                      }
                                    }}
                                  />
                                  <div className="flex grow flex-col text-sm">
                                    <span className="font-medium">{label}</span>
                                    <span>{description}</span>
                                  </div>
                                  <CircleCheckFill
                                    className={cn(
                                      "-mr-px -mt-px flex size-4 scale-75 items-center justify-center rounded-full opacity-0 transition-[transform,opacity] duration-150",
                                      isSelected && "scale-100 opacity-100",
                                    )}
                                  />
                                </label>
                              );
                            },
                          )}
                        </div>

                        <div
                          className={cn(
                            "transition-opacity duration-200",
                            commissionStructure === "recurring"
                              ? "h-auto"
                              : "h-0 opacity-0",
                          )}
                          aria-hidden={commissionStructure !== "recurring"}
                          {...{
                            inert: commissionStructure !== "recurring",
                          }}
                        >
                          <div className="pt-6">
                            <label
                              htmlFor="duration"
                              className="text-sm font-medium text-neutral-800"
>>>>>>> adbf7ea1
                            >
                              {RECURRING_MAX_DURATIONS.filter(
                                (v) => v !== 0,
                              ).map((v) => (
                                <option value={v} key={v}>
                                  {v} {pluralize("month", Number(v))}
                                </option>
                              ))}
                              <option value={Infinity}>Lifetime</option>
                            </select>
                          </div>
                        </div>
                      </div>
                    </div>
                  </AnimatedSizeContainer>
                </div>
              </div>
            )}

<<<<<<< HEAD
            <div className="grid grid-cols-1 space-y-4">
              <div>
                <label className="text-sm font-medium text-neutral-800">
                  Payout
                </label>
                <p className="text-sm text-neutral-600">
                  Set how much the affiliate will get rewarded
                </p>
              </div>

              {selectedEvent === "sale" && (
                <div>
                  <label
                    htmlFor="type"
                    className="text-sm font-medium text-neutral-800"
                  >
                    Payout model
                  </label>
                  <div className="relative mt-2 rounded-md shadow-sm">
                    <select
                      className="block w-full rounded-md border-neutral-300 text-neutral-900 focus:border-neutral-500 focus:outline-none focus:ring-neutral-500 sm:text-sm"
                      {...register("type", { required: true })}
                    >
                      <option value="flat">Flat</option>
                      <option value="percentage">Percentage</option>
                    </select>
=======
                <div>
                  <label className="text-sm font-medium text-neutral-800">
                    Payout
                  </label>
                  <p className="mb-2 text-sm text-neutral-600">
                    Set how much the affiliate will get rewarded
                  </p>
                  <div className="flex flex-col gap-4">
                    <div>
                      <label
                        htmlFor="type"
                        className="text-sm font-medium text-neutral-800"
                      >
                        Payout model
                      </label>
                      <div className="relative mt-2 rounded-md shadow-sm">
                        <select
                          className="block w-full rounded-md border-neutral-300 text-neutral-900 focus:border-neutral-500 focus:outline-none focus:ring-neutral-500 sm:text-sm"
                          {...register("type", { required: true })}
                        >
                          <option value="flat">Flat</option>
                          <option value="percentage">Percentage</option>
                        </select>
                      </div>
                    </div>

                    <div>
                      <label
                        htmlFor="amount"
                        className="text-sm font-medium text-neutral-800"
                      >
                        Amount
                      </label>
                      <div className="relative mt-2 rounded-md shadow-sm">
                        {type === "flat" && (
                          <span className="absolute inset-y-0 left-0 flex items-center pl-3 text-sm text-neutral-400">
                            $
                          </span>
                        )}
                        <input
                          className={cn(
                            "block w-full rounded-md border-neutral-300 text-neutral-900 placeholder-neutral-400 focus:border-neutral-500 focus:outline-none focus:ring-neutral-500 sm:text-sm",
                            errors.amount &&
                              "border-red-600 focus:border-red-500 focus:ring-red-600",
                            type === "flat" ? "pl-6 pr-12" : "pr-7",
                          )}
                          {...register("amount", {
                            required: true,
                            valueAsNumber: true,
                            min: 0,
                            max: type === "flat" ? 1000 : 100,
                            onChange: handleMoneyInputChange,
                          })}
                          onKeyDown={handleMoneyKeyDown}
                        />
                        <span className="absolute inset-y-0 right-0 flex items-center pr-3 text-sm text-neutral-400">
                          {type === "flat" ? "USD" : "%"}
                        </span>
                      </div>
                    </div>

                    {/* <div>
                      <RewardLimitSection
                        event={event}
                        register={register}
                        watch={watch}
                        setValue={setValue}
                        errors={errors}
                      />
                    </div> */}
>>>>>>> adbf7ea1
                  </div>
                </div>
              )}

              <div>
                <label
                  htmlFor="amount"
                  className="text-sm font-medium text-neutral-800"
                >
                  Amount{" "}
                  {selectedEvent !== "sale" ? `per ${selectedEvent}` : ""}
                </label>
                <div className="relative mt-2 rounded-md shadow-sm">
                  {type === "flat" && (
                    <span className="absolute inset-y-0 left-0 flex items-center pl-3 text-sm text-neutral-400">
                      $
                    </span>
                  )}
                  <input
                    className={cn(
                      "block w-full rounded-md border-neutral-300 text-neutral-900 placeholder-neutral-400 focus:border-neutral-500 focus:outline-none focus:ring-neutral-500 sm:text-sm",
                      errors.amount &&
                        "border-red-600 focus:border-red-500 focus:ring-red-600",
                      type === "flat" ? "pl-6 pr-12" : "pr-7",
                    )}
                    {...register("amount", {
                      required: true,
                      valueAsNumber: true,
                      min: 0,
                      max: type === "flat" ? 1000 : 100,
                      onChange: handleMoneyInputChange,
                    })}
                    onKeyDown={handleMoneyKeyDown}
                  />
                  <span className="absolute inset-y-0 right-0 flex items-center pr-3 text-sm text-neutral-400">
                    {type === "flat" ? "USD" : "%"}
                  </span>
                </div>
              </div>
            </div>

            {displayPartners && program?.id && (
              <RewardPartnersTable
                partnerIds={partnerIds || []}
                setPartnerIds={(value: string[]) => {
                  setValue("partnerIds", value);
                }}
                rewardPartners={rewardPartners || []}
                loading={isLoadingRewardPartners}
              />
            )}
          </div>
        </div>

        <div className="flex items-center justify-between border-t border-neutral-200 p-5">
          <div>
            {reward && (
              <Button
                type="button"
                variant="outline"
                text="Remove reward"
                onClick={onDelete}
                loading={isDeleting}
                disabled={!canDeleteReward || isCreating || isUpdating}
                disabledTooltip={
                  program?.defaultRewardId === reward.id
                    ? "This is a default reward and cannot be deleted."
                    : undefined
                }
              />
            )}
          </div>

          <div className="flex items-center gap-2">
            <Button
              type="button"
              variant="secondary"
              onClick={() => setIsOpen(false)}
              text="Cancel"
              className="w-fit"
              disabled={isCreating || isUpdating || isDeleting}
            />

            <Button
              type="submit"
              variant="primary"
              text={reward ? "Update reward" : "Create reward"}
              className="w-fit"
              loading={isCreating || isUpdating}
              disabled={
                buttonDisabled || isDeleting || isCreating || isUpdating
              }
              disabledTooltip={
                selectedPartnerType === "specific" &&
                (!partnerIds || partnerIds.length === 0)
                  ? "Please select at least one partner"
                  : undefined
              }
            />
          </div>
        </div>
      </form>
    </>
  );
}

// Temporarily hiding this in the UI for now – until more users ask for it
function RewardLimitSection({
  event,
  register,
  watch,
  setValue,
  errors,
}: {
  event: EventType;
  register: UseFormRegister<FormData>;
  watch: UseFormWatch<FormData>;
  setValue: UseFormSetValue<FormData>;
  errors: FieldErrors<FormData>;
}) {
  const [maxAmount] = watch(["maxAmount"]);
  const [isLimited, setIsLimited] = useState(maxAmount !== null);

  return (
    <div className="flex flex-col gap-4">
      <div className="flex items-center gap-3">
        <Switch
          checked={isLimited}
          trackDimensions="radix-state-checked:bg-neutral-900 radix-state-unchecked:bg-neutral-200"
          fn={(checked: boolean) => {
            setIsLimited(checked);

            if (!checked) {
              setValue("maxAmount", null);
            }
          }}
        />
        <span className="text-sm font-medium text-neutral-800">
          Limit {event} rewards
        </span>
        <InfoTooltip content="Limit how much a partner can receive payouts." />
      </div>

      <div className="-m-1">
        <AnimatedSizeContainer
          height
          transition={{ ease: "easeInOut", duration: 0.2 }}
        >
          {isLimited && (
            <div className="p-1">
              <div className="flex flex-col gap-4">
                <div>
                  <label className="text-sm font-medium text-neutral-800">
                    Reward limit
                  </label>
                  <div className="relative mt-2 rounded-md shadow-sm">
                    <span className="absolute inset-y-0 left-0 flex items-center pl-3 text-sm text-neutral-400">
                      $
                    </span>
                    <input
                      className={cn(
                        "block w-full rounded-md border-neutral-300 pl-6 pr-12 text-neutral-900 placeholder-neutral-400 focus:border-neutral-500 focus:outline-none focus:ring-neutral-500 sm:text-sm",
                        errors.maxAmount &&
                          "border-red-600 focus:border-red-500 focus:ring-red-600",
                      )}
                      {...register("maxAmount", {
                        required: isLimited,
                        valueAsNumber: true,
                        min: 0,
                        onChange: handleMoneyInputChange,
                      })}
                      onKeyDown={handleMoneyKeyDown}
                      placeholder="0"
                    />
                    <span className="absolute inset-y-0 right-0 flex items-center pr-3 text-sm text-neutral-400">
                      USD
                    </span>
                  </div>
                </div>
              </div>
            </div>
          )}
        </AnimatedSizeContainer>
      </div>
    </div>
  );
}

export function RewardSheet({
  isOpen,
  nested,
  ...rest
}: RewardSheetProps & {
  isOpen: boolean;
  nested?: boolean;
}) {
  return (
    <Sheet open={isOpen} onOpenChange={rest.setIsOpen} nested={nested}>
      <RewardSheetContent {...rest} />
    </Sheet>
  );
}

export function useRewardSheet(
  props: { nested?: boolean } & Omit<RewardSheetProps, "setIsOpen">,
) {
  const [isOpen, setIsOpen] = useState(false);

  return {
    RewardSheet: (
      <RewardSheet setIsOpen={setIsOpen} isOpen={isOpen} {...props} />
    ),
    setIsOpen,
  };
}<|MERGE_RESOLUTION|>--- conflicted
+++ resolved
@@ -103,23 +103,15 @@
   } = useForm<FormData>({
     defaultValues: {
       event,
-      type: reward?.type || "percentage",
+      type: reward?.type || (event === "sale" ? "percentage" : "flat"),
       maxDuration: reward
         ? reward.maxDuration === null
           ? Infinity
           : reward.maxDuration
-<<<<<<< HEAD
-        : 12,
-      amount:
-        reward?.type === "flat" && reward?.amount
-          ? reward.amount / 100
-          : reward?.amount,
-=======
         : Infinity,
       amount: reward?.type === "flat" ? reward.amount / 100 : reward?.amount,
->>>>>>> adbf7ea1
+      maxAmount: reward?.maxAmount ? reward.maxAmount / 100 : null,
       partnerIds: null,
-      maxAmount: reward?.maxAmount ? reward.maxAmount / 100 : null,
     },
   });
 
@@ -249,6 +241,9 @@
       maxAmount: data.maxAmount ? data.maxAmount * 100 : null,
     };
 
+    console.log(payload);
+    return;
+
     if (!reward) {
       await createReward(payload);
     } else {
@@ -275,13 +270,12 @@
     });
   };
 
-  const hasDefaultReward = !!program?.defaultRewardId;
-
   const buttonDisabled =
     amount == null ||
     (selectedPartnerType === "specific" &&
       (!partnerIds || partnerIds.length === 0));
 
+  const hasDefaultReward = !!program?.defaultRewardId;
   const displayPartners = !isDefault && selectedPartnerType === "specific";
   const canDeleteReward = reward && program?.defaultRewardId !== reward.id;
 
@@ -307,61 +301,12 @@
         </div>
 
         <div className="flex-1 overflow-y-auto">
-<<<<<<< HEAD
           <div className="flex flex-col gap-8 p-6">
             {isDefault && !hasDefaultReward && (
               <div className="grid grid-cols-1 space-y-4">
                 <label className="text-sm font-medium text-neutral-800">
                   Reward type
                 </label>
-=======
-          <div className="flex flex-col gap-6 p-6">
-            {event !== "sale" && (
-              <>
-                <div>
-                  <label className="text-sm font-medium text-neutral-800">
-                    {`Amount per ${event}`}
-                  </label>
-                  <div className="relative mt-2 rounded-md shadow-sm">
-                    <span className="absolute inset-y-0 left-0 flex items-center pl-3 text-sm text-neutral-400">
-                      $
-                    </span>
-                    <input
-                      className={cn(
-                        "block w-full rounded-md border-neutral-300 pl-6 pr-12 text-neutral-900 placeholder-neutral-400 focus:border-neutral-500 focus:outline-none focus:ring-neutral-500 sm:text-sm",
-                        errors.amount &&
-                          "border-red-600 focus:border-red-500 focus:ring-red-600",
-                      )}
-                      {...register("amount", {
-                        required: true,
-                        valueAsNumber: true,
-                        min: 0,
-                        max: 1000,
-                        onChange: handleMoneyInputChange,
-                      })}
-                      onKeyDown={handleMoneyKeyDown}
-                    />
-                    <span className="absolute inset-y-0 right-0 flex items-center pr-3 text-sm text-neutral-400">
-                      USD
-                    </span>
-                  </div>
-                </div>
-
-                {/* <div>
-                  <RewardLimitSection
-                    event={event}
-                    register={register}
-                    watch={watch}
-                    setValue={setValue}
-                    errors={errors}
-                  />
-                </div> */}
-              </>
-            )}
-
-            {event !== "sale" && (
-              <div>
->>>>>>> adbf7ea1
                 <div className="grid grid-cols-1 gap-3 lg:grid-cols-2">
                   {DEFAULT_REWARD_TYPES.map((rewardType) => {
                     const isSelected = selectedEvent === rewardType.key;
@@ -491,9 +436,7 @@
                   <p className="text-sm text-neutral-600">
                     Set how the affiliate will get rewarded
                   </p>
-<<<<<<< HEAD
                 </div>
-
                 <div className="-m-1">
                   <AnimatedSizeContainer
                     height
@@ -503,8 +446,7 @@
                       <div className="grid grid-cols-1 gap-3 lg:grid-cols-2">
                         {COMMISSION_TYPES.map(
                           ({ label, description, value }) => {
-                            const isSelected =
-                              (value === "recurring") === isRecurring;
+                            const isSelected = value === commissionStructure;
 
                             return (
                               <label
@@ -523,11 +465,11 @@
                                   checked={isSelected}
                                   onChange={(e) => {
                                     if (e.target.checked) {
-                                      setIsRecurring(value === "recurring");
+                                      setCommissionStructure(value);
                                       setValue(
                                         "maxDuration",
                                         value === "recurring"
-                                          ? reward?.maxDuration || 12
+                                          ? reward?.maxDuration || Infinity
                                           : 0,
                                       );
                                     }
@@ -538,27 +480,10 @@
                                   <span>{description}</span>
                                 </div>
                                 <CircleCheckFill
-=======
-                  <div className="-m-1">
-                    <AnimatedSizeContainer
-                      height
-                      transition={{ ease: "easeInOut", duration: 0.2 }}
-                    >
-                      <div className="p-1">
-                        <div className="grid grid-cols-1 gap-3 lg:grid-cols-2">
-                          {COMMISSION_TYPES.map(
-                            ({ label, description, value }) => {
-                              const isSelected = value === commissionStructure;
-
-                              return (
-                                <label
-                                  key={label}
->>>>>>> adbf7ea1
                                   className={cn(
                                     "-mr-px -mt-px flex size-4 scale-75 items-center justify-center rounded-full opacity-0 transition-[transform,opacity] duration-150",
                                     isSelected && "scale-100 opacity-100",
                                   )}
-<<<<<<< HEAD
                                 />
                               </label>
                             );
@@ -569,11 +494,13 @@
                       <div
                         className={cn(
                           "transition-opacity duration-200",
-                          isRecurring ? "h-auto pt-4" : "h-0 opacity-0",
+                          commissionStructure === "recurring"
+                            ? "h-auto"
+                            : "h-0 opacity-0",
                         )}
-                        aria-hidden={!isRecurring}
+                        aria-hidden={commissionStructure !== "recurring"}
                         {...{
-                          inert: !isRecurring,
+                          inert: commissionStructure !== "recurring",
                         }}
                       >
                         <div>
@@ -589,58 +516,6 @@
                               {...register("maxDuration", {
                                 valueAsNumber: true,
                               })}
-=======
-                                >
-                                  <input
-                                    type="radio"
-                                    value={value}
-                                    className="hidden"
-                                    checked={isSelected}
-                                    onChange={(e) => {
-                                      if (e.target.checked) {
-                                        setCommissionStructure(value);
-                                        setValue(
-                                          "maxDuration",
-                                          value === "recurring"
-                                            ? reward?.maxDuration || Infinity
-                                            : 0,
-                                        );
-                                      }
-                                    }}
-                                  />
-                                  <div className="flex grow flex-col text-sm">
-                                    <span className="font-medium">{label}</span>
-                                    <span>{description}</span>
-                                  </div>
-                                  <CircleCheckFill
-                                    className={cn(
-                                      "-mr-px -mt-px flex size-4 scale-75 items-center justify-center rounded-full opacity-0 transition-[transform,opacity] duration-150",
-                                      isSelected && "scale-100 opacity-100",
-                                    )}
-                                  />
-                                </label>
-                              );
-                            },
-                          )}
-                        </div>
-
-                        <div
-                          className={cn(
-                            "transition-opacity duration-200",
-                            commissionStructure === "recurring"
-                              ? "h-auto"
-                              : "h-0 opacity-0",
-                          )}
-                          aria-hidden={commissionStructure !== "recurring"}
-                          {...{
-                            inert: commissionStructure !== "recurring",
-                          }}
-                        >
-                          <div className="pt-6">
-                            <label
-                              htmlFor="duration"
-                              className="text-sm font-medium text-neutral-800"
->>>>>>> adbf7ea1
                             >
                               {RECURRING_MAX_DURATIONS.filter(
                                 (v) => v !== 0,
@@ -660,7 +535,6 @@
               </div>
             )}
 
-<<<<<<< HEAD
             <div className="grid grid-cols-1 space-y-4">
               <div>
                 <label className="text-sm font-medium text-neutral-800">
@@ -687,78 +561,6 @@
                       <option value="flat">Flat</option>
                       <option value="percentage">Percentage</option>
                     </select>
-=======
-                <div>
-                  <label className="text-sm font-medium text-neutral-800">
-                    Payout
-                  </label>
-                  <p className="mb-2 text-sm text-neutral-600">
-                    Set how much the affiliate will get rewarded
-                  </p>
-                  <div className="flex flex-col gap-4">
-                    <div>
-                      <label
-                        htmlFor="type"
-                        className="text-sm font-medium text-neutral-800"
-                      >
-                        Payout model
-                      </label>
-                      <div className="relative mt-2 rounded-md shadow-sm">
-                        <select
-                          className="block w-full rounded-md border-neutral-300 text-neutral-900 focus:border-neutral-500 focus:outline-none focus:ring-neutral-500 sm:text-sm"
-                          {...register("type", { required: true })}
-                        >
-                          <option value="flat">Flat</option>
-                          <option value="percentage">Percentage</option>
-                        </select>
-                      </div>
-                    </div>
-
-                    <div>
-                      <label
-                        htmlFor="amount"
-                        className="text-sm font-medium text-neutral-800"
-                      >
-                        Amount
-                      </label>
-                      <div className="relative mt-2 rounded-md shadow-sm">
-                        {type === "flat" && (
-                          <span className="absolute inset-y-0 left-0 flex items-center pl-3 text-sm text-neutral-400">
-                            $
-                          </span>
-                        )}
-                        <input
-                          className={cn(
-                            "block w-full rounded-md border-neutral-300 text-neutral-900 placeholder-neutral-400 focus:border-neutral-500 focus:outline-none focus:ring-neutral-500 sm:text-sm",
-                            errors.amount &&
-                              "border-red-600 focus:border-red-500 focus:ring-red-600",
-                            type === "flat" ? "pl-6 pr-12" : "pr-7",
-                          )}
-                          {...register("amount", {
-                            required: true,
-                            valueAsNumber: true,
-                            min: 0,
-                            max: type === "flat" ? 1000 : 100,
-                            onChange: handleMoneyInputChange,
-                          })}
-                          onKeyDown={handleMoneyKeyDown}
-                        />
-                        <span className="absolute inset-y-0 right-0 flex items-center pr-3 text-sm text-neutral-400">
-                          {type === "flat" ? "USD" : "%"}
-                        </span>
-                      </div>
-                    </div>
-
-                    {/* <div>
-                      <RewardLimitSection
-                        event={event}
-                        register={register}
-                        watch={watch}
-                        setValue={setValue}
-                        errors={errors}
-                      />
-                    </div> */}
->>>>>>> adbf7ea1
                   </div>
                 </div>
               )}
